--- conflicted
+++ resolved
@@ -1849,252 +1849,6 @@
   }
 }
 
-<<<<<<< HEAD
-struct ComparisonTest {
-  let expectedUnicodeCollation: ExpectedComparisonResult
-  let lhs: String
-  let rhs: String
-  let loc: SourceLoc
-
-  init(
-    _ expectedUnicodeCollation: ExpectedComparisonResult,
-    _ lhs: String, _ rhs: String,
-    file: String = __FILE__, line: UInt = __LINE__
-  ) {
-    self.expectedUnicodeCollation = expectedUnicodeCollation
-    self.lhs = lhs
-    self.rhs = rhs
-    self.loc = SourceLoc(file, line, comment: "test data")
-  }
-}
-
-let comparisonTests = [
-  ComparisonTest(.EQ, "", ""),
-  ComparisonTest(.LT, "", "a"),
-
-  // ASCII cases
-  ComparisonTest(.LT, "t", "tt"),
-  ComparisonTest(.GT, "t", "Tt"),
-  ComparisonTest(.GT, "\u{0}", ""),
-  ComparisonTest(.EQ, "\u{0}", "\u{0}"),
-  // Currently fails:
-  // ComparisonTest(.LT, "\r\n", "t"),
-  // ComparisonTest(.GT, "\r\n", "\n"),
-  // ComparisonTest(.LT, "\u{0}", "\u{0}\u{0}"),
-
-  // Whitespace
-  // U+000A LINE FEED (LF)
-  // U+000B LINE TABULATION
-  // U+000C FORM FEED (FF)
-  // U+0085 NEXT LINE (NEL)
-  // U+2028 LINE SEPARATOR
-  // U+2029 PARAGRAPH SEPARATOR
-  ComparisonTest(.GT, "\u{0085}", "\n"),
-  ComparisonTest(.GT, "\u{000b}", "\n"),
-  ComparisonTest(.GT, "\u{000c}", "\n"),
-  ComparisonTest(.GT, "\u{2028}", "\n"),
-  ComparisonTest(.GT, "\u{2029}", "\n"),
-  ComparisonTest(.GT, "\r\n\r\n", "\r\n"),
-
-  // U+0301 COMBINING ACUTE ACCENT
-  // U+00E1 LATIN SMALL LETTER A WITH ACUTE
-  ComparisonTest(.EQ, "a\u{301}", "\u{e1}"),
-  ComparisonTest(.LT, "a", "a\u{301}"),
-  ComparisonTest(.LT, "a", "\u{e1}"),
-
-  // U+304B HIRAGANA LETTER KA
-  // U+304C HIRAGANA LETTER GA
-  // U+3099 COMBINING KATAKANA-HIRAGANA VOICED SOUND MARK
-  ComparisonTest(.EQ, "\u{304b}", "\u{304b}"),
-  ComparisonTest(.EQ, "\u{304c}", "\u{304c}"),
-  ComparisonTest(.LT, "\u{304b}", "\u{304c}"),
-  ComparisonTest(.LT, "\u{304b}", "\u{304c}\u{3099}"),
-  ComparisonTest(.EQ, "\u{304c}", "\u{304b}\u{3099}"),
-  ComparisonTest(.LT, "\u{304c}", "\u{304c}\u{3099}"),
-
-  // U+212B ANGSTROM SIGN
-  // U+030A COMBINING RING ABOVE
-  // U+00C5 LATIN CAPITAL LETTER A WITH RING ABOVE
-  ComparisonTest(.EQ, "\u{212b}", "A\u{30a}"),
-  ComparisonTest(.EQ, "\u{212b}", "\u{c5}"),
-  ComparisonTest(.EQ, "A\u{30a}", "\u{c5}"),
-  ComparisonTest(.LT, "A\u{30a}", "a"),
-  ComparisonTest(.LT, "A", "A\u{30a}"),
-
-  // U+2126 OHM SIGN
-  // U+03A9 GREEK CAPITAL LETTER OMEGA
-  ComparisonTest(.EQ, "\u{2126}", "\u{03a9}"),
-
-  // U+0323 COMBINING DOT BELOW
-  // U+0307 COMBINING DOT ABOVE
-  // U+1E63 LATIN SMALL LETTER S WITH DOT BELOW
-  // U+1E69 LATIN SMALL LETTER S WITH DOT BELOW AND DOT ABOVE
-  ComparisonTest(.EQ, "\u{1e69}", "s\u{323}\u{307}"),
-  ComparisonTest(.EQ, "\u{1e69}", "s\u{307}\u{323}"),
-  ComparisonTest(.EQ, "\u{1e69}", "\u{1e63}\u{307}"),
-  ComparisonTest(.EQ, "\u{1e63}", "s\u{323}"),
-  ComparisonTest(.EQ, "\u{1e63}\u{307}", "s\u{323}\u{307}"),
-  ComparisonTest(.EQ, "\u{1e63}\u{307}", "s\u{307}\u{323}"),
-  ComparisonTest(.LT, "s\u{323}", "\u{1e69}"),
-
-  // U+FB01 LATIN SMALL LIGATURE FI
-  ComparisonTest(.EQ, "\u{fb01}", "\u{fb01}"),
-  ComparisonTest(.LT, "fi", "\u{fb01}"),
-
-  // Test that Unicode collation is performed in deterministic mode.
-  //
-  // U+0301 COMBINING ACUTE ACCENT
-  // U+0341 COMBINING ACUTE TONE MARK
-  // U+0954 DEVANAGARI ACUTE ACCENT
-  //
-  // Collation elements from DUCET:
-  // 0301  ; [.0000.0024.0002] # COMBINING ACUTE ACCENT
-  // 0341  ; [.0000.0024.0002] # COMBINING ACUTE TONE MARK
-  // 0954  ; [.0000.0024.0002] # DEVANAGARI ACUTE ACCENT
-  //
-  // U+0301 and U+0954 don't decompose in the canonical decomposition mapping.
-  // U+0341 has a canonical decomposition mapping of U+0301.
-  ComparisonTest(.EQ, "\u{0301}", "\u{0341}"),
-  ComparisonTest(.LT, "\u{0301}", "\u{0954}"),
-  ComparisonTest(.LT, "\u{0341}", "\u{0954}"),
-]
-
-func checkStringComparison(
-  expected: ExpectedComparisonResult,
-  _ lhs: String, _ rhs: String, _ stackTrace: SourceLocStack
-) {
-  // String / String
-  expectEqual(expected.isEQ(), lhs == rhs, stackTrace: stackTrace)
-  expectEqual(expected.isNE(), lhs != rhs, stackTrace: stackTrace)
-  checkHashable(
-    expected.isEQ(), lhs, rhs, stackTrace: stackTrace.withCurrentLoc())
-
-  expectEqual(expected.isLT(), lhs < rhs, stackTrace: stackTrace)
-  expectEqual(expected.isLE(), lhs <= rhs, stackTrace: stackTrace)
-  expectEqual(expected.isGE(), lhs >= rhs, stackTrace: stackTrace)
-  expectEqual(expected.isGT(), lhs > rhs, stackTrace: stackTrace)
-  checkComparable(expected, lhs, rhs, stackTrace: stackTrace.withCurrentLoc())
-
-  // NSString / NSString
-  let lhsNSString = lhs as NSString
-  let rhsNSString = rhs as NSString
-  let expectedEqualUnicodeScalars =
-    Array(lhs.unicodeScalars) == Array(rhs.unicodeScalars)
-  // FIXME: Swift String and NSString comparison may not be equal.
-  expectEqual(
-    expectedEqualUnicodeScalars, lhsNSString == rhsNSString,
-    stackTrace: stackTrace)
-  expectEqual(
-    !expectedEqualUnicodeScalars, lhsNSString != rhsNSString,
-    stackTrace: stackTrace)
-  checkHashable(
-    expectedEqualUnicodeScalars, lhsNSString, rhsNSString,
-    stackTrace: stackTrace.withCurrentLoc())
-}
-
-NSStringAPIs.test("String.{Equatable,Hashable,Comparable}") {
-  for test in comparisonTests {
-    checkStringComparison(
-      test.expectedUnicodeCollation, test.lhs, test.rhs,
-      test.loc.withCurrentLoc())
-    checkStringComparison(
-      test.expectedUnicodeCollation.flip(), test.rhs, test.lhs,
-      test.loc.withCurrentLoc())
-  }
-}
-
-func checkCharacterComparison(
-  expected: ExpectedComparisonResult,
-  _ lhs: Character, _ rhs: Character, _ stackTrace: SourceLocStack
-) {
-  // Character / Character
-  expectEqual(expected.isEQ(), lhs == rhs, stackTrace: stackTrace)
-  expectEqual(expected.isNE(), lhs != rhs, stackTrace: stackTrace)
-  checkHashable(
-    expected.isEQ(), lhs, rhs, stackTrace: stackTrace.withCurrentLoc())
-
-  expectEqual(expected.isLT(), lhs < rhs, stackTrace: stackTrace)
-  expectEqual(expected.isLE(), lhs <= rhs, stackTrace: stackTrace)
-  expectEqual(expected.isGE(), lhs >= rhs, stackTrace: stackTrace)
-  expectEqual(expected.isGT(), lhs > rhs, stackTrace: stackTrace)
-  checkComparable(expected, lhs, rhs, stackTrace: stackTrace.withCurrentLoc())
-}
-
-NSStringAPIs.test("Character.{Equatable,Hashable,Comparable}") {
-  for test in comparisonTests {
-    if test.lhs.characters.count == 1 && test.rhs.characters.count == 1 {
-      let lhsCharacter = Character(test.lhs)
-      let rhsCharacter = Character(test.rhs)
-      checkCharacterComparison(
-        test.expectedUnicodeCollation, lhsCharacter, rhsCharacter,
-        test.loc.withCurrentLoc())
-      checkCharacterComparison(
-        test.expectedUnicodeCollation.flip(), rhsCharacter, lhsCharacter,
-        test.loc.withCurrentLoc())
-    }
-  }
-}
-
-func checkHasPrefixHasSuffix(
-  lhs: String, _ rhs: String, _ stackTrace: SourceLocStack
-) {
-  if lhs == "" {
-    return
-  }
-  if rhs == "" {
-    expectFalse(lhs.hasPrefix(rhs), stackTrace: stackTrace)
-    expectFalse(lhs.hasSuffix(rhs), stackTrace: stackTrace)
-    return
-  }
-
-  // To determine the expected results, compare grapheme clusters,
-  // scalar-to-scalar, of the NFD form of the strings.
-  let lhsNFDGraphemeClusters =
-    lhs.decomposedStringWithCanonicalMapping.characters.map {
-      Array(String($0).unicodeScalars)
-    }
-  let rhsNFDGraphemeClusters =
-    rhs.decomposedStringWithCanonicalMapping.characters.map {
-      Array(String($0).unicodeScalars)
-    }
-  let expectHasPrefix = lhsNFDGraphemeClusters.startsWith(
-    rhsNFDGraphemeClusters, isEquivalent: (==))
-  let expectHasSuffix =
-    lhsNFDGraphemeClusters.lazy.reversed().startsWith(
-      rhsNFDGraphemeClusters.lazy.reversed(), isEquivalent: (==))
-
-  expectEqual(expectHasPrefix, lhs.hasPrefix(rhs), stackTrace: stackTrace)
-  expectEqual(
-    expectHasPrefix, (lhs + "abc").hasPrefix(rhs), stackTrace: stackTrace)
-  expectEqual(expectHasSuffix, lhs.hasSuffix(rhs), stackTrace: stackTrace)
-  expectEqual(
-    expectHasSuffix, ("abc" + lhs).hasSuffix(rhs), stackTrace: stackTrace)
-}
-
-NSStringAPIs.test("hasPrefix,hasSuffix") {
-  for test in comparisonTests {
-    checkHasPrefixHasSuffix(test.lhs, test.rhs, test.loc.withCurrentLoc())
-    checkHasPrefixHasSuffix(test.rhs, test.lhs, test.loc.withCurrentLoc())
-  }
-}
-
-NSStringAPIs.test("Failures{hasPrefix,hasSuffix}-CF")
-  .xfail(.Custom({ true }, reason: "rdar://problem/19034601")).code {
-  let test = ComparisonTest(.LT, "\u{0}", "\u{0}\u{0}")
-  checkHasPrefixHasSuffix(test.lhs, test.rhs, test.loc.withCurrentLoc())
-}
-
-NSStringAPIs.test("Failures{hasPrefix,hasSuffix}")
-  .xfail(.Custom({ true }, reason: "blocked on rdar://problem/19036555")).code {
-  let tests =
-    [ComparisonTest(.LT, "\r\n", "t"), ComparisonTest(.GT, "\r\n", "\n")]
-  tests.forEach {
-    checkHasPrefixHasSuffix($0.lhs, $0.rhs, $0.loc.withCurrentLoc())
-  }
-}
-
-=======
->>>>>>> 87681ef0
 NSStringAPIs.test("SameTypeComparisons") {
   // U+0323 COMBINING DOT BELOW
   // U+0307 COMBINING DOT ABOVE
@@ -2149,124 +1903,4 @@
   expectEqual(expected, y as String)
 }
 
-<<<<<<< HEAD
-var CStringTests = TestSuite("CStringTests")
-
-func getNullCString() -> UnsafeMutablePointer<CChar> {
-  return nil
-}
-
-func getASCIICString() -> (UnsafeMutablePointer<CChar>, dealloc: () -> ()) {
-  let up = UnsafeMutablePointer<CChar>(allocatingCapacity: 100)
-  up[0] = 0x61
-  up[1] = 0x62
-  up[2] = 0
-  return (up, { up.deallocateCapacity(100) })
-}
-
-func getNonASCIICString() -> (UnsafeMutablePointer<CChar>, dealloc: () -> ()) {
-  let up = UnsafeMutablePointer<UInt8>(allocatingCapacity: 100)
-  up[0] = 0xd0
-  up[1] = 0xb0
-  up[2] = 0xd0
-  up[3] = 0xb1
-  up[4] = 0
-  return (UnsafeMutablePointer(up), { up.deallocateCapacity(100) })
-}
-
-func getIllFormedUTF8String1(
-) -> (UnsafeMutablePointer<CChar>, dealloc: () -> ()) {
-  let up = UnsafeMutablePointer<UInt8>(allocatingCapacity: 100)
-  up[0] = 0x41
-  up[1] = 0xed
-  up[2] = 0xa0
-  up[3] = 0x80
-  up[4] = 0x41
-  up[5] = 0
-  return (UnsafeMutablePointer(up), { up.deallocateCapacity(100) })
-}
-
-func getIllFormedUTF8String2(
-) -> (UnsafeMutablePointer<CChar>, dealloc: () -> ()) {
-  let up = UnsafeMutablePointer<UInt8>(allocatingCapacity: 100)
-  up[0] = 0x41
-  up[1] = 0xed
-  up[2] = 0xa0
-  up[3] = 0x81
-  up[4] = 0x41
-  up[5] = 0
-  return (UnsafeMutablePointer(up), { up.deallocateCapacity(100) })
-}
-
-func asCCharArray(a: [UInt8]) -> [CChar] {
-  return a.map { CChar(bitPattern: $0) }
-}
-
-CStringTests.test("String.init(validatingUTF8:)") {
-  do {
-    let (s, dealloc) = getASCIICString()
-    expectOptionalEqual("ab", String(validatingUTF8: s))
-    dealloc()
-  }
-  do {
-    let (s, dealloc) = getNonASCIICString()
-    expectOptionalEqual("аб", String(validatingUTF8: s))
-    dealloc()
-  }
-  do {
-    let (s, dealloc) = getIllFormedUTF8String1()
-    expectEmpty(String(validatingUTF8: s))
-    dealloc()
-  }
-}
-
-CStringTests.test("String(cString:)") {
-  do {
-    let (s, dealloc) = getASCIICString()
-    let result = String(cString: s)
-    expectEqual("ab", result)
-    dealloc()
-  }
-  do {
-    let (s, dealloc) = getNonASCIICString()
-    let result = String(cString: s)
-    expectEqual("аб", result)
-    dealloc()
-  }
-  do {
-    let (s, dealloc) = getIllFormedUTF8String1()
-    let result = String(cString: s)
-    expectEqual("\u{41}\u{fffd}\u{fffd}\u{fffd}\u{41}", result)
-    dealloc()
-  }
-}
-
-CStringTests.test("String.decodeCString") {
-  do {
-    let s = getNullCString()
-    let result = String.decodeCString(UnsafePointer(s), `as`: UTF8.self)
-    expectEmpty(result)
-  }
-  do { // repairing
-    let (s, dealloc) = getIllFormedUTF8String1()
-    if let (result, repairsMade) = String.decodeCString(
-      UnsafePointer(s), `as`: UTF8.self, repairingInvalidCodeUnits: true) {
-      expectOptionalEqual("\u{41}\u{fffd}\u{fffd}\u{fffd}\u{41}", result)
-      expectTrue(repairsMade)
-    } else {
-      expectUnreachable("Expected .Some()")
-    }
-    dealloc()
-  }
-  do { // non repairing
-    let (s, dealloc) = getIllFormedUTF8String1()
-    let result = String.decodeCString(
-      UnsafePointer(s), `as`: UTF8.self, repairingInvalidCodeUnits: false)
-    expectEmpty(result)
-    dealloc()
-  }
-}
-
-=======
->>>>>>> 87681ef0
 runAllTests()
