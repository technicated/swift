--- conflicted
+++ resolved
@@ -5,11 +5,7 @@
 func foldl1<T>(list: [T], _ function: (a: T, b: T) -> T) -> T {
      assert(list.length > 1)
      var accumulator = list[0]
-<<<<<<< HEAD
-     for var i = 1; i < list.length; ++i {
-=======
-     for var i = 1; i < list.count; i += 1 {
->>>>>>> 1994b831
+     for var i = 1; i < list.length; i += 1 {
          accumulator = function(a: accumulator, b: list[i])
      }
      return accumulator
