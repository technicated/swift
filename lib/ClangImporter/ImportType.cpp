--- conflicted
+++ resolved
@@ -1627,405 +1627,6 @@
           decl->hasAttr<clang::ObjCReturnsInnerPointerAttr>());
 }
 
-<<<<<<< HEAD
-/// Determine whether this is the name of a collection with a single
-/// element type.
-static bool isCollectionName(StringRef typeName) {
-  auto lastWord = camel_case::getLastWord(typeName);
-  return lastWord == "Array" || lastWord == "Set";
-}
-
-/// Retrieve the name of the given Clang type for use when omitting
-/// needless words.
-OmissionTypeName ClangImporter::Implementation::getClangTypeNameForOmission(
-                   clang::ASTContext &ctx, clang::QualType type) {
-  if (type.isNull())
-    return OmissionTypeName();
-
-  // Dig through the type, looking for a typedef-name and stripping
-  // references along the way.
-  StringRef lastTypedefName;
-  do {
-    // The name of a typedef-name.
-    auto typePtr = type.getTypePtr();
-    if (auto typedefType = dyn_cast<clang::TypedefType>(typePtr)) {
-      auto name = typedefType->getDecl()->getName();
-
-      // Objective-C selector type.
-      if (ctx.hasSameUnqualifiedType(type, ctx.getObjCSelType()) &&
-          name == "SEL")
-        return "Selector";
-
-      // Objective-C "id" type.
-      if (type->isObjCIdType() && name == "id")
-        return "Object";
-
-      // Objective-C "Class" type.
-      if (type->isObjCClassType() && name == "Class")
-        return "Class";
-
-      // Objective-C "BOOL" type.
-      if (name == "BOOL")
-        return OmissionTypeName("Bool", OmissionTypeFlags::Boolean);
-
-      // If this is an imported CF type, use that name.
-      StringRef CFName = getCFTypeName(typedefType->getDecl());
-      if (!CFName.empty())
-        return CFName;
-
-      // If we have NS(U)Integer or CGFloat, return it.
-      if (name == "NSInteger" || name == "NSUInteger" || name == "CGFloat")
-        return name;
-
-      // If it's a collection name and of pointer type, call it an
-      // array of the pointee type.
-      if (isCollectionName(name)) {
-        if (auto ptrType = type->getAs<clang::PointerType>()) {
-          return OmissionTypeName(
-                   name, None, 
-                 getClangTypeNameForOmission(ctx, ptrType->getPointeeType())
-                   .Name);
-        }
-      }
-
-      // Otherwise, desugar one level...
-      lastTypedefName = name;
-      type = typedefType->getDecl()->getUnderlyingType();
-      continue;
-    }
-
-    // For array types, convert the element type and treat this an as array.
-    if (auto arrayType = dyn_cast<clang::ArrayType>(typePtr)) {
-      return OmissionTypeName(
-               "Array", None, 
-               getClangTypeNameForOmission(ctx, arrayType->getElementType())
-                 .Name);
-    }
-
-    // Look through reference types.
-    if (auto refType = dyn_cast<clang::ReferenceType>(typePtr)) {
-      type = refType->getPointeeTypeAsWritten();
-      continue;
-    }
-
-    // Look through pointer types.
-    if (auto ptrType = dyn_cast<clang::PointerType>(typePtr)) {
-      type = ptrType->getPointeeType();
-      continue;
-    }
-
-    // Try to desugar one level...
-    clang::QualType desugared = type.getSingleStepDesugaredType(ctx);
-    if (desugared.getTypePtr() == type.getTypePtr())
-      break;
-
-    type = desugared;
-  } while (true);
-
-  // Objective-C object pointers.
-  if (auto objcObjectPtr = type->getAs<clang::ObjCObjectPointerType>()) {
-    auto objcClass = objcObjectPtr->getInterfaceDecl();
-
-    // For id<Proto> or NSObject<Proto>, retrieve the name of "Proto".
-    if (objcObjectPtr->getNumProtocols() == 1 &&
-        (!objcClass || objcClass->getName() == "NSObject"))
-      return (*objcObjectPtr->qual_begin())->getName();
-
-    // If there is a class, use it.
-    if (objcClass) {
-      // If this isn't the name of an Objective-C collection, we're done.
-      auto className = objcClass->getName();
-      if (!isCollectionName(className))
-        return className;
-
-      // If we don't have type parameters, use the prefix of the type
-      // name as the collection element type.
-      if (objcClass && !objcClass->getTypeParamList()) {
-        unsigned lastWordSize = camel_case::getLastWord(className).size();
-        StringRef elementName =
-          className.substr(0, className.size() - lastWordSize);
-        return OmissionTypeName(className, None, elementName);
-      }
-
-      // If we don't have type arguments, the collection element type
-      // is "Object".
-      auto typeArgs = objcObjectPtr->getTypeArgs();
-      if (typeArgs.empty())
-        return OmissionTypeName(className, None, "Object");
-
-      return OmissionTypeName(className, None,
-                              getClangTypeNameForOmission(ctx,
-                                                          typeArgs[0]).Name);
-    }
-
-    // Objective-C "id" type.
-    if (objcObjectPtr->isObjCIdType())
-      return "Object";
-
-    // Objective-C "Class" type.
-    if (objcObjectPtr->isObjCClassType())
-      return "Class";
-
-    return StringRef();
-  }
-
-  // Handle builtin types by importing them and getting the Swift name.
-  if (auto builtinTy = type->getAs<clang::BuiltinType>()) {
-    // Names of integer types.
-    static const char *intTypeNames[] = {
-      "UInt8",
-      "UInt16",
-      "UInt32",
-      "UInt64",
-      "UInt128"
-    };
-
-    /// Retrieve the name for an integer type based on its size.
-    auto getIntTypeName = [&](bool isSigned) -> StringRef {
-      switch (ctx.getTypeSize(builtinTy)) {
-      case 8: return StringRef(intTypeNames[0]).substr(isSigned ? 1 : 0);
-      case 16: return StringRef(intTypeNames[1]).substr(isSigned ? 1 : 0);
-      case 32: return StringRef(intTypeNames[2]).substr(isSigned ? 1 : 0);
-      case 64: return StringRef(intTypeNames[3]).substr(isSigned ? 1 : 0);
-      case 128: return StringRef(intTypeNames[4]).substr(isSigned ? 1 : 0);
-      default: llvm_unreachable("bad integer type size");
-      }
-    };
-
-    switch (builtinTy->getKind()) {
-    case clang::BuiltinType::Void:
-      return "Void";
-
-    case clang::BuiltinType::Bool:
-      return OmissionTypeName("Bool", OmissionTypeFlags::Boolean);
-
-    case clang::BuiltinType::Float:
-      return "Float";
-
-    case clang::BuiltinType::Double:
-      return "Double";
-
-    case clang::BuiltinType::Char16:
-      return "UInt16";
-
-    case clang::BuiltinType::Char32:
-      return "UnicodeScalar";
-
-    case clang::BuiltinType::Char_U:
-    case clang::BuiltinType::UChar:
-    case clang::BuiltinType::UShort:
-    case clang::BuiltinType::UInt:
-    case clang::BuiltinType::ULong:
-    case clang::BuiltinType::ULongLong:
-    case clang::BuiltinType::UInt128:
-    case clang::BuiltinType::WChar_U:
-      return getIntTypeName(false);
-
-    case clang::BuiltinType::Char_S:
-    case clang::BuiltinType::SChar:
-    case clang::BuiltinType::Short:
-    case clang::BuiltinType::Int:
-    case clang::BuiltinType::Long:
-    case clang::BuiltinType::LongLong:
-    case clang::BuiltinType::Int128:
-    case clang::BuiltinType::WChar_S:
-      return getIntTypeName(true);
-
-    // Types that cannot be mapped into Swift, and probably won't ever be.
-    case clang::BuiltinType::Dependent:
-    case clang::BuiltinType::ARCUnbridgedCast:
-    case clang::BuiltinType::BoundMember:
-    case clang::BuiltinType::BuiltinFn:
-    case clang::BuiltinType::Overload:
-    case clang::BuiltinType::PseudoObject:
-    case clang::BuiltinType::UnknownAny:
-      return OmissionTypeName();
-
-    // FIXME: Types that can be mapped, but aren't yet.
-    case clang::BuiltinType::Half:
-    case clang::BuiltinType::LongDouble:
-    case clang::BuiltinType::NullPtr:
-      return OmissionTypeName();
-
-    // Objective-C types that aren't mapped directly; rather, pointers to
-    // these types will be mapped.
-    case clang::BuiltinType::ObjCClass:
-    case clang::BuiltinType::ObjCId:
-    case clang::BuiltinType::ObjCSel:
-      return OmissionTypeName();
-
-    // OpenCL types that don't have Swift equivalents.
-    case clang::BuiltinType::OCLImage1dRO:
-    case clang::BuiltinType::OCLImage1dRW:
-    case clang::BuiltinType::OCLImage1dWO:
-    case clang::BuiltinType::OCLImage1dArrayRO:
-    case clang::BuiltinType::OCLImage1dArrayRW:
-    case clang::BuiltinType::OCLImage1dArrayWO:
-    case clang::BuiltinType::OCLImage1dBufferRO:
-    case clang::BuiltinType::OCLImage1dBufferRW:
-    case clang::BuiltinType::OCLImage1dBufferWO:
-    case clang::BuiltinType::OCLImage2dRO:
-    case clang::BuiltinType::OCLImage2dRW:
-    case clang::BuiltinType::OCLImage2dWO:
-    case clang::BuiltinType::OCLImage2dArrayRO:
-    case clang::BuiltinType::OCLImage2dArrayRW:
-    case clang::BuiltinType::OCLImage2dArrayWO:
-    case clang::BuiltinType::OCLImage2dDepthRO:
-    case clang::BuiltinType::OCLImage2dDepthRW:
-    case clang::BuiltinType::OCLImage2dDepthWO:
-    case clang::BuiltinType::OCLImage2dArrayDepthRO:
-    case clang::BuiltinType::OCLImage2dArrayDepthRW:
-    case clang::BuiltinType::OCLImage2dArrayDepthWO:
-    case clang::BuiltinType::OCLImage2dMSAARO:
-    case clang::BuiltinType::OCLImage2dMSAARW:
-    case clang::BuiltinType::OCLImage2dMSAAWO:
-    case clang::BuiltinType::OCLImage2dArrayMSAARO:
-    case clang::BuiltinType::OCLImage2dArrayMSAARW:
-    case clang::BuiltinType::OCLImage2dArrayMSAAWO:
-    case clang::BuiltinType::OCLImage2dMSAADepthRO:
-    case clang::BuiltinType::OCLImage2dMSAADepthRW:
-    case clang::BuiltinType::OCLImage2dMSAADepthWO:
-    case clang::BuiltinType::OCLImage2dArrayMSAADepthRO:
-    case clang::BuiltinType::OCLImage2dArrayMSAADepthRW:
-    case clang::BuiltinType::OCLImage2dArrayMSAADepthWO:
-    case clang::BuiltinType::OCLImage3dRO:
-    case clang::BuiltinType::OCLImage3dRW:
-    case clang::BuiltinType::OCLImage3dWO:
-    case clang::BuiltinType::OCLSampler:
-    case clang::BuiltinType::OCLEvent:
-    case clang::BuiltinType::OCLClkEvent:
-    case clang::BuiltinType::OCLQueue:
-    case clang::BuiltinType::OCLNDRange:
-    case clang::BuiltinType::OCLReserveID:
-      return OmissionTypeName();
-
-    // OpenMP types that don't have Swift equivalents.
-    case clang::BuiltinType::OMPArraySection:
-      return OmissionTypeName();
-    }
-  }
-
-  // Tag types.
-  if (auto tagType = type->getAs<clang::TagType>()) {
-    if (tagType->getDecl()->getName().empty())
-      return lastTypedefName;
-
-    return tagType->getDecl()->getName();
-  }
-
-  // Block pointers.
-  if (type->getAs<clang::BlockPointerType>())
-    return OmissionTypeName("Block", OmissionTypeFlags::Function);
-
-  // Function pointers.
-  if (type->isFunctionType())
-    return OmissionTypeName("Function", OmissionTypeFlags::Function);
-
-  return StringRef();
-}
-
-/// Attempt to omit needless words from the given function name.
-bool ClangImporter::Implementation::omitNeedlessWordsInFunctionName(
-       clang::Sema &clangSema,
-       StringRef &baseName,
-       SmallVectorImpl<StringRef> &argumentNames,
-       ArrayRef<const clang::ParmVarDecl *> params,
-       clang::QualType resultType,
-       const clang::DeclContext *dc,
-       const llvm::SmallBitVector &nonNullArgs,
-       Optional<unsigned> errorParamIndex,
-       bool returnsSelf,
-       bool isInstanceMethod,
-       StringScratchSpace &scratch) {
-  clang::ASTContext &clangCtx = clangSema.Context;
-
-  // Collect the parameter type names.
-  StringRef firstParamName;
-  SmallVector<OmissionTypeName, 4> paramTypes;
-  for (unsigned i = 0, n = params.size(); i != n; ++i) {
-    auto param = params[i];
-
-    // Capture the first parameter name.
-    if (i == 0)
-      firstParamName = param->getName();
-
-    // Determine the number of parameters.
-    unsigned numParams = params.size();
-    if (errorParamIndex) --numParams;
-
-    bool isLastParameter
-      = (i == params.size() - 1) ||
-        (i == params.size() - 2 &&
-         errorParamIndex && *errorParamIndex == params.size() - 1);
-
-    // Figure out whether there will be a default argument for this
-    // parameter.
-    StringRef argumentName;
-    if (i < argumentNames.size())
-      argumentName = argumentNames[i];
-    bool hasDefaultArg
-      = inferDefaultArgument(
-          clangSema.PP,
-          param->getType(),
-          getParamOptionality(param,
-                              !nonNullArgs.empty() && nonNullArgs[i]),
-          SwiftContext.getIdentifier(baseName), numParams,
-          argumentName, i == 0, isLastParameter) != DefaultArgumentKind::None;
-
-    paramTypes.push_back(getClangTypeNameForOmission(clangCtx,
-                                                     param->getOriginalType())
-                            .withDefaultArgument(hasDefaultArg));
-  }
-
-  // Find the property names.
-  const InheritedNameSet *allPropertyNames = nullptr;
-  auto contextType = getClangDeclContextType(dc);
-  if (!contextType.isNull()) {
-    if (auto objcPtrType = contextType->getAsObjCInterfacePointerType())
-      if (auto objcClassDecl = objcPtrType->getInterfaceDecl())
-        allPropertyNames = SwiftContext.getAllPropertyNames(objcClassDecl,
-                                                            isInstanceMethod);
-  }
-
-  // Omit needless words.
-  return omitNeedlessWords(baseName, argumentNames, firstParamName,
-                           getClangTypeNameForOmission(clangCtx, resultType),
-                           getClangTypeNameForOmission(clangCtx, contextType),
-                           paramTypes, returnsSelf, /*isProperty=*/false,
-                           allPropertyNames, scratch);
-}
-
-/// Retrieve the instance type of the given Clang declaration context.
-clang::QualType ClangImporter::Implementation::getClangDeclContextType(
-                  const clang::DeclContext *dc) {
-  auto &ctx = dc->getParentASTContext();
-  if (auto objcClass = dyn_cast<clang::ObjCInterfaceDecl>(dc))
-    return ctx.getObjCObjectPointerType(ctx.getObjCInterfaceType(objcClass));
-
-  if (auto objcCategory = dyn_cast<clang::ObjCCategoryDecl>(dc)) {
-    if (objcCategory->isInvalidDecl()) return clang::QualType();
-    
-    return ctx.getObjCObjectPointerType(
-             ctx.getObjCInterfaceType(
-               objcCategory->getClassInterface()));
-  }
-
-  if (auto constProto = dyn_cast<clang::ObjCProtocolDecl>(dc)) {
-    auto proto = const_cast<clang::ObjCProtocolDecl *>(constProto);
-    auto type = ctx.getObjCObjectType(ctx.ObjCBuiltinIdTy, { }, { proto },
-                                      false);
-    return ctx.getObjCObjectPointerType(type);
-  }
-
-  if (auto tag = dyn_cast<clang::TagDecl>(dc)) {
-    return ctx.getTagDeclType(tag);
-  }
-
-  return clang::QualType();
-}
-
-=======
->>>>>>> 6584406a
 DefaultArgumentKind ClangImporter::Implementation::inferDefaultArgument(
     clang::QualType type, OptionalTypeKind clangOptionality,
     Identifier baseName, unsigned numParams, StringRef argumentLabel,
