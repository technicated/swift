--- conflicted
+++ resolved
@@ -7,11 +7,8 @@
     "ASCII.swift",
     "CString.swift",
     "Character.swift",
-<<<<<<< HEAD
     "CharacterUnicodeScalars.swift",
-=======
     "ICU.swift",
->>>>>>> 68c3b518
     "StaticString.swift",
     "String.swift",
     "StringBridge.swift",
