--- conflicted
+++ resolved
@@ -177,13 +177,8 @@
   ///   - O(`abs(n)`) otherwise.
   @warn_unused_result
   func index(
-<<<<<<< HEAD
     _ n: IndexDistance, stepsFrom i: Index, limitedBy limit: Index
-  ) -> Index
-=======
-    n: IndexDistance, stepsFrom i: Index, limitedBy limit: Index
   ) -> Index?
->>>>>>> 37bf02f7
 
   /// Advances `i` by `n` positions.
   ///
@@ -210,13 +205,8 @@
   ///   - O(1) if `Self` conforms to `RandomAccessCollection`.
   ///   - O(`abs(n)`) otherwise.
   func formIndex(
-<<<<<<< HEAD
     _ n: IndexDistance, stepsFrom i: inout Index, limitedBy limit: Index
-  )
-=======
-    n: IndexDistance, stepsFrom i: inout Index, limitedBy limit: Index
   ) -> Bool
->>>>>>> 37bf02f7
 
   /// Returns the distance between `start` and `end`.
   ///
@@ -437,13 +427,8 @@
   ///   - O(`abs(n)`) otherwise.
   @warn_unused_result
   func index(
-<<<<<<< HEAD
     _ n: IndexDistance, stepsFrom i: Index, limitedBy limit: Index
-  ) -> Index
-=======
-    n: IndexDistance, stepsFrom i: Index, limitedBy limit: Index
   ) -> Index?
->>>>>>> 37bf02f7
 
   /// Returns the distance between `start` and `end`.
   ///
@@ -498,13 +483,8 @@
 
   @warn_unused_result
   public func index(
-<<<<<<< HEAD
     _ n: IndexDistance, stepsFrom i: Index, limitedBy limit: Index
-  ) -> Index {
-=======
-    n: IndexDistance, stepsFrom i: Index, limitedBy limit: Index
   ) -> Index? {
->>>>>>> 37bf02f7
     // FIXME: swift-3-indexing-model: tests.
     return self._advanceForward(i, by: n, limitedBy: limit)
   }
@@ -514,12 +494,7 @@
   }
 
   public func formIndex(
-<<<<<<< HEAD
     _ n: IndexDistance, stepsFrom i: inout Index, limitedBy limit: Index
-  ) {
-    i = index(n, stepsFrom: i, limitedBy: limit)
-=======
-    n: IndexDistance, stepsFrom i: inout Index, limitedBy limit: Index
   ) -> Bool {
     if let advancedIndex = index(n, stepsFrom: i, limitedBy: limit) {
       i = advancedIndex
@@ -527,7 +502,6 @@
     }
     i = limit
     return false
->>>>>>> 37bf02f7
   }
   
   @warn_unused_result
@@ -563,13 +537,9 @@
   @inline(__always)
   @warn_unused_result
   internal
-<<<<<<< HEAD
-  func _advanceForward(_ i: Index, by n: IndexDistance, limitedBy limit: Index) -> Index {
-=======
   func _advanceForward(
-    i: Index, by n: IndexDistance, limitedBy limit: Index
+    _ i: Index, by n: IndexDistance, limitedBy limit: Index
   ) -> Index? {
->>>>>>> 37bf02f7
     _precondition(n >= 0,
       "Only BidirectionalCollections can be advanced by a negative amount")
 
@@ -607,13 +577,9 @@
   }
 
   @warn_unused_result
-<<<<<<< HEAD
-  public func index(_ n: IndexDistance, stepsFrom i: Index, limitedBy limit: Index) -> Index {
-=======
   public func index(
-    n: IndexDistance, stepsFrom i: Index, limitedBy limit: Index
+    _ n: IndexDistance, stepsFrom i: Index, limitedBy limit: Index
   ) -> Index? {
->>>>>>> 37bf02f7
     _precondition(n >= 0,
       "Only BidirectionalCollections can be advanced by a negative amount")
     // FIXME: swift-3-indexing-model: range check i
