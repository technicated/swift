--- conflicted
+++ resolved
@@ -97,7 +97,7 @@
   /// range check.
   ///
   /// - Complexity: O(1).
-  func _failEarlyRangeCheck(index: Index, bounds: Range<Index>)
+  func _failEarlyRangeCheck(_ index: Index, bounds: Range<Index>)
 
   /// Performs a range check in O(1), or a no-op when a range check is not
   /// implementable in O(1).
@@ -120,7 +120,7 @@
   /// range check.
   ///
   /// - Complexity: O(1).
-  func _failEarlyRangeCheck(range: Range<Index>, bounds: Range<Index>)
+  func _failEarlyRangeCheck(_ range: Range<Index>, bounds: Range<Index>)
 
   /// Returns the position immediately after `i`.
   ///
@@ -129,7 +129,7 @@
   func successor(of i: Index) -> Index
 
   /// Replaces `i` with its successor.
-  func formSuccessor(i: inout Index)
+  func formSuccessor(_ i: inout Index)
 }
 
 public protocol Indexable : IndexableBase {
@@ -157,7 +157,7 @@
   ///   - O(1) if `Self` conforms to `RandomAccessCollection`.
   ///   - O(`abs(n)`) otherwise.
   @warn_unused_result
-  func index(n: IndexDistance, stepsFrom i: Index) -> Index
+  func index(_ n: IndexDistance, stepsFrom i: Index) -> Index
 
   /// Returns the result of advancing `i` by `n` positions, or until it
   /// equals `limit`.
@@ -177,7 +177,7 @@
   ///   - O(`abs(n)`) otherwise.
   @warn_unused_result
   func index(
-    n: IndexDistance, stepsFrom i: Index, limitedBy limit: Index
+    _ n: IndexDistance, stepsFrom i: Index, limitedBy limit: Index
   ) -> Index
 
   /// Advances `i` by `n` positions.
@@ -191,7 +191,7 @@
   /// - Complexity:
   ///   - O(1) if `Self` conforms to `RandomAccessCollection`.
   ///   - O(`abs(n)`) otherwise.
-  func formIndex(n: IndexDistance, stepsFrom i: inout Index)
+  func formIndex(_ n: IndexDistance, stepsFrom i: inout Index)
 
   /// Advances `i` by `n` positions, or until it equals `limit`.
   ///
@@ -202,7 +202,7 @@
   ///   - O(1) if `Self` conforms to `RandomAccessCollection`.
   ///   - O(`abs(n)`) otherwise.
   func formIndex(
-    n: IndexDistance, stepsFrom i: inout Index, limitedBy limit: Index
+    _ n: IndexDistance, stepsFrom i: inout Index, limitedBy limit: Index
   )
 
   /// Returns the distance between `start` and `end`.
@@ -403,7 +403,7 @@
   ///   - O(1) if `Self` conforms to `RandomAccessCollection`.
   ///   - O(`abs(n)`) otherwise.
   @warn_unused_result
-  func index(n: IndexDistance, stepsFrom i: Index) -> Index
+  func index(_ n: IndexDistance, stepsFrom i: Index) -> Index
 
   // FIXME: swift-3-indexing-model: Should this mention preconditions on `n`?
   /// Returns the result of advancing `i` by `n` positions, or until it
@@ -424,7 +424,7 @@
   ///   - O(`abs(n)`) otherwise.
   @warn_unused_result
   func index(
-    n: IndexDistance, stepsFrom i: Index, limitedBy limit: Index
+    _ n: IndexDistance, stepsFrom i: Index, limitedBy limit: Index
   ) -> Index
 
   /// Returns the distance between `start` and `end`.
@@ -441,12 +441,12 @@
 /// Default implementation for forward collections.
 extension Indexable {
   @inline(__always)
-  public func formSuccessor(i: inout Index) {
+  public func formSuccessor(_ i: inout Index) {
     // FIXME: swift-3-indexing-model: tests.
     i = successor(of: i)
   }
 
-  public func _failEarlyRangeCheck(index: Index, bounds: Range<Index>) {
+  public func _failEarlyRangeCheck(_ index: Index, bounds: Range<Index>) {
     // FIXME: swift-3-indexing-model: tests.
     _precondition(
       bounds.lowerBound <= index,
@@ -456,7 +456,7 @@
       "out of bounds: index >= endIndex")
   }
 
-  public func _failEarlyRangeCheck(range: Range<Index>, bounds: Range<Index>) {
+  public func _failEarlyRangeCheck(_ range: Range<Index>, bounds: Range<Index>) {
     // FIXME: swift-3-indexing-model: tests.
     _precondition(
       bounds.lowerBound <= range.lowerBound,
@@ -473,25 +473,25 @@
   }
 
   @warn_unused_result
-  public func index(n: IndexDistance, stepsFrom i: Index) -> Index {
+  public func index(_ n: IndexDistance, stepsFrom i: Index) -> Index {
     // FIXME: swift-3-indexing-model: tests.
     return self._advanceForward(i, by: n)
   }
 
   @warn_unused_result
   public func index(
-    n: IndexDistance, stepsFrom i: Index, limitedBy limit: Index
+    _ n: IndexDistance, stepsFrom i: Index, limitedBy limit: Index
   ) -> Index {
     // FIXME: swift-3-indexing-model: tests.
     return self._advanceForward(i, by: n, limitedBy: limit)
   }
 
-  public func formIndex(n: IndexDistance, stepsFrom i: inout Index) {
+  public func formIndex(_ n: IndexDistance, stepsFrom i: inout Index) {
     i = index(n, stepsFrom: i)
   }
 
   public func formIndex(
-    n: IndexDistance, stepsFrom i: inout Index, limitedBy limit: Index
+    _ n: IndexDistance, stepsFrom i: inout Index, limitedBy limit: Index
   ) {
     i = index(n, stepsFrom: i, limitedBy: limit)
   }
@@ -514,7 +514,7 @@
   /// Do not use this method directly; call advanced(by: n) instead.
   @inline(__always)
   @warn_unused_result
-  internal func _advanceForward(i: Index, by n: IndexDistance) -> Index {
+  internal func _advanceForward(_ i: Index, by n: IndexDistance) -> Index {
     _precondition(n >= 0,
       "Only BidirectionalCollections can be advanced by a negative amount")
 
@@ -529,7 +529,7 @@
   @inline(__always)
   @warn_unused_result
   internal
-  func _advanceForward(i: Index, by n: IndexDistance, limitedBy limit: Index) -> Index {
+  func _advanceForward(_ i: Index, by n: IndexDistance, limitedBy limit: Index) -> Index {
     _precondition(n >= 0,
       "Only BidirectionalCollections can be advanced by a negative amount")
 
@@ -557,7 +557,7 @@
 
   /*
   @warn_unused_result
-  public func index(n: IndexDistance, stepsFrom i: Index) -> Index {
+  public func index(_ n: IndexDistance, stepsFrom i: Index) -> Index {
     _precondition(n >= 0,
       "Only BidirectionalCollections can be advanced by a negative amount")
     // FIXME: swift-3-indexing-model: range check i
@@ -567,7 +567,7 @@
   }
 
   @warn_unused_result
-  public func index(n: IndexDistance, stepsFrom i: Index, limitedBy limit: Index) -> Index {
+  public func index(_ n: IndexDistance, stepsFrom i: Index, limitedBy limit: Index) -> Index {
     _precondition(n >= 0,
       "Only BidirectionalCollections can be advanced by a negative amount")
     // FIXME: swift-3-indexing-model: range check i
@@ -902,41 +902,7 @@
   }
 }
 
-<<<<<<< HEAD
 // TODO: swift-3-indexing-model - review the following
-=======
-extension Collection where Index : BidirectionalIndex {
-  /// Returns a subsequence containing all but the last `n` elements.
-  ///
-  /// - Precondition: `n >= 0`
-  /// - Complexity: O(`n`)
-  @warn_unused_result
-  public func dropLast(_ n: Int) -> SubSequence {
-    _precondition(
-      n >= 0, "Can't drop a negative number of elements from a collection")
-    let end = endIndex.advanced(by: numericCast(-n), limit: startIndex)
-    return self[startIndex..<end]
-  }
-
-  /// Returns a slice, up to `maxLength` in length, containing the
-  /// final elements of `self`.
-  ///
-  /// If `maxLength` exceeds `s.count`, the result contains all
-  /// the elements of `self`.
-  ///
-  /// - Precondition: `maxLength >= 0`
-  /// - Complexity: O(`maxLength`)
-  @warn_unused_result
-  public func suffix(_ maxLength: Int) -> SubSequence {
-    _precondition(
-      maxLength >= 0,
-      "Can't take a suffix of negative length from a collection")
-    let start = endIndex.advanced(by: numericCast(-maxLength), limit: startIndex)
-    return self[start..<endIndex]
-  }
-}
-
->>>>>>> 510f29ab
 extension Collection where SubSequence == Self {
   /// Remove the element at `startIndex` and return it.
   ///
@@ -960,41 +926,7 @@
     _precondition(n >= 0, "number of elements to remove should be non-negative")
     _precondition(count >= numericCast(n),
       "can't remove more items from a collection than it contains")
-<<<<<<< HEAD
     self = self[index(numericCast(n), stepsFrom: startIndex)..<endIndex]
-=======
-    self = self[startIndex.advanced(by: numericCast(n))..<endIndex]
-  }
-}
-
-extension Collection
-  where
-  SubSequence == Self,
-  Index : BidirectionalIndex {
-
-  /// Remove an element from the end.
-  ///
-  /// - Complexity: O(1)
-  /// - Precondition: `!self.isEmpty`
-  public mutating func removeLast() -> Iterator.Element {
-    let element = last!
-    self = self[startIndex..<endIndex.predecessor()]
-    return element
-  }
-
-  /// Remove the last `n` elements.
-  ///
-  /// - Complexity:
-  ///   - O(1) if `Index` conforms to `RandomAccessIndex`
-  ///   - O(n) otherwise
-  /// - Precondition: `n >= 0 && self.count >= n`.
-  public mutating func removeLast(_ n: Int) {
-    if n == 0 { return }
-    _precondition(n >= 0, "number of elements to remove should be non-negative")
-    _precondition(count >= numericCast(n),
-      "can't remove more items from a collection than it contains")
-    self = self[startIndex..<endIndex.advanced(by: numericCast(-n))]
->>>>>>> 510f29ab
   }
 }
 
@@ -1023,119 +955,13 @@
 }
 
 extension Collection {
-<<<<<<< HEAD
   public func _preprocessingPass<R>(
-    @noescape preprocess: () throws -> R
-=======
-  public func _preprocessingPass<R>(@noescape _ preprocess: () -> R) -> R? {
-    return preprocess()
-  }
-}
-
-/// A *collection* that supports subscript assignment.
-///
-/// For any instance `a` of a type conforming to
-/// `MutableCollection`, :
-///
-///     a[i] = x
-///     let y = a[i]
-///
-/// is equivalent to:
-///
-///     a[i] = x
-///     let y = x
-///
-public protocol MutableCollection : MutableIndexable, Collection {
-  // FIXME: should be constrained to MutableCollection
-  // (<rdar://problem/20715009> Implement recursive protocol
-  // constraints)
-  associatedtype SubSequence : Collection /*: MutableCollection*/
-    = MutableSlice<Self>
-
-  /// Access the element at `position`.
-  ///
-  /// - Precondition: `position` indicates a valid position in `self` and
-  ///   `position != endIndex`.
-  ///
-  /// - Complexity: O(1)
-  subscript(position: Index) -> Iterator.Element {get set}
-
-  /// Returns a collection representing a contiguous sub-range of
-  /// `self`'s elements.
-  ///
-  /// - Complexity: O(1) for the getter, O(`bounds.count`) for the setter.
-  subscript(bounds: Range<Index>) -> SubSequence {get set}
-
-  /// Call `body(p)`, where `p` is a pointer to the collection's
-  /// mutable contiguous storage.  If no such storage exists, it is
-  /// first created.  If the collection does not support an internal
-  /// representation in a form of mutable contiguous storage, `body` is not
-  /// called and `nil` is returned.
-  ///
-  /// Often, the optimizer can eliminate bounds- and uniqueness-checks
-  /// within an algorithm, but when that fails, invoking the
-  /// same algorithm on `body`\ 's argument lets you trade safety for
-  /// speed.
-  mutating func _withUnsafeMutableBufferPointerIfSupported<R>(
-    @noescape _ body: (UnsafeMutablePointer<Iterator.Element>, Int) throws -> R
-  ) rethrows -> R?
-  // FIXME: the signature should use UnsafeMutableBufferPointer, but the
-  // compiler can't handle that.
-  //
-  // <rdar://problem/21933004> Restore the signature of
-  // _withUnsafeMutableBufferPointerIfSupported() that mentions
-  // UnsafeMutableBufferPointer
-}
-
-extension MutableCollection {
-  public mutating func _withUnsafeMutableBufferPointerIfSupported<R>(
-    @noescape _ body: (UnsafeMutablePointer<Iterator.Element>, Int) throws -> R
->>>>>>> 510f29ab
+    @noescape _ preprocess: () throws -> R
   ) rethrows -> R? {
     return try preprocess()
   }
 }
 
-<<<<<<< HEAD
-=======
-internal func _writeBackMutableSlice<
-  C : MutableCollection,
-  Slice_ : Collection
-  where
-  C._Element == Slice_.Iterator.Element,
-  C.Index == Slice_.Index
->(_ self_: inout C, bounds: Range<C.Index>, slice: Slice_) {
-  C.Index._failEarlyRangeCheck2(
-    rangeStart: bounds.startIndex,
-    rangeEnd: bounds.endIndex,
-    boundsStart: self_.startIndex,
-    boundsEnd: self_.endIndex)
-  // FIXME(performance): can we use
-  // _withUnsafeMutableBufferPointerIfSupported?  Would that create inout
-  // aliasing violations if the newValue points to the same buffer?
-
-  var selfElementIndex = bounds.startIndex
-  let selfElementsEndIndex = bounds.endIndex
-  var newElementIndex = slice.startIndex
-  let newElementsEndIndex = slice.endIndex
-
-  while selfElementIndex != selfElementsEndIndex &&
-    newElementIndex != newElementsEndIndex {
-
-    self_[selfElementIndex] = slice[newElementIndex]
-    selfElementIndex._successorInPlace()
-    newElementIndex._successorInPlace()
-  }
-
-  _precondition(
-    selfElementIndex == selfElementsEndIndex,
-    "Cannot replace a slice of a MutableCollection with a slice of a smaller size")
-  _precondition(
-    newElementIndex == newElementsEndIndex,
-    "Cannot replace a slice of a MutableCollection with a slice of a larger size")
-}
-
->>>>>>> 510f29ab
 @available(*, unavailable, message: "Bit enum has been deprecated. Please use Int instead.")
 public enum Bit {}
 
