//===----------------------------------------------------------------------===//
//
// This source file is part of the Swift.org open source project
//
// Copyright (c) 2014 - 2015 Apple Inc. and the Swift project authors
// Licensed under Apache License v2.0 with Runtime Library Exception
//
// See http://swift.org/LICENSE.txt for license information
// See http://swift.org/CONTRIBUTORS.txt for the list of Swift project authors
//
//===----------------------------------------------------------------------===//
//
// Exposing the API of NSString on Swift's String
//
//===----------------------------------------------------------------------===//

// Open Issues
// ===========
//
// Property Lists need to be properly bridged
//

@warn_unused_result
func _toNSArray<T, U : AnyObject>(a: [T], @noescape f: (T) -> U) -> NSArray {
  let result = NSMutableArray(capacity: a.count)
  for s in a {
    result.addObject(f(s))
  }
  return result
}

@warn_unused_result
func _toNSRange(r: Range<String.Index>) -> NSRange {
  return NSRange(
    location: r.startIndex._utf16Index,
    length: r.endIndex._utf16Index - r.startIndex._utf16Index)
}

@warn_unused_result
func _countFormatSpecifiers(a: String) -> Int {
  // The implementation takes advantage of the fact that internal
  // representation of String is UTF-16.  Because we only care about the ASCII
  // percent character, we don't need to decode UTF-16.

  let percentUTF16  = UTF16.CodeUnit(("%" as UnicodeScalar).value)
  let notPercentUTF16: UTF16.CodeUnit = 0
  var lastChar = notPercentUTF16 // anything other than % would work here
  var count = 0

  for c in a.utf16 {
    if lastChar == percentUTF16 {
      if c == percentUTF16 {
        // a "%" following this one should not be taken as literal
        lastChar = notPercentUTF16
      }
      else {
        count += 1
        lastChar = c
      }
    } else {
      lastChar = c
    }
  }
  return count
}

extension String {

  //===--- Bridging Helpers -----------------------------------------------===//
  //===--------------------------------------------------------------------===//

  /// The corresponding `NSString` - a convenience for bridging code.
  var _ns: NSString {
    return self as NSString
  }

  /// Return an `Index` corresponding to the given offset in our UTF-16
  /// representation.
  @warn_unused_result
  func _index(utf16Index: Int) -> Index {
    return Index(_base: String.UnicodeScalarView.Index(utf16Index, _core))
  }

  /// Return a `Range<Index>` corresponding to the given `NSRange` of
  /// our UTF-16 representation.
  @warn_unused_result
  func _range(r: NSRange) -> Range<Index> {
    return _index(r.location)..<_index(r.location + r.length)
  }

  /// Return a `Range<Index>?` corresponding to the given `NSRange` of
  /// our UTF-16 representation.
  @warn_unused_result
  func _optionalRange(r: NSRange) -> Range<Index>? {
    if r.location == NSNotFound {
      return .None
    }
    return _range(r)
  }

  /// Invoke `body` on an `Int` buffer.  If `index` was converted from
  /// non-`nil`, convert the buffer to an `Index` and write it into the
  /// memory referred to by `index`
  func _withOptionalOutParameter<Result>(
    index: UnsafeMutablePointer<Index>,
    @noescape body: (UnsafeMutablePointer<Int>)->Result
  ) -> Result {
    var utf16Index: Int = 0
    let result = index._withBridgeValue(&utf16Index) {
      body($0)
    }
    index._setIfNonNil { self._index(utf16Index) }
    return result
  }

  /// Invoke `body` on an `NSRange` buffer.  If `range` was converted
  /// from non-`nil`, convert the buffer to a `Range<Index>` and write
  /// it into the memory referred to by `range`
  func _withOptionalOutParameter<Result>(
    range: UnsafeMutablePointer<Range<Index>>,
    @noescape body: (UnsafeMutablePointer<NSRange>)->Result
  ) -> Result {
    var nsRange = NSRange(location: 0, length: 0)
    let result = range._withBridgeValue(&nsRange) {
      body($0)
    }
    range._setIfNonNil { self._range(nsRange) }
    return result
  }

  //===--- Class Methods --------------------------------------------------===//
  //===--------------------------------------------------------------------===//

  // + (const NSStringEncoding *)availableStringEncodings

  /// Returns an Array of the encodings string objects support
  /// in the application’s environment.
  @warn_unused_result
  public static func availableStringEncodings() -> [NSStringEncoding] {
    var result = [NSStringEncoding]()
    var p = NSString.availableStringEncodings()
<<<<<<< HEAD
    while p.pointee != 0 {
      result.append(p.pointee)
      ++p
=======
    while p.memory != 0 {
      result.append(p.memory)
      p += 1
>>>>>>> e56bc1bf
    }
    return result
  }

  // + (NSStringEncoding)defaultCStringEncoding

  /// Returns the C-string encoding assumed for any method accepting
  /// a C string as an argument.
  @warn_unused_result
  public static func defaultCStringEncoding() -> NSStringEncoding {
    return NSString.defaultCStringEncoding()
  }

  // + (NSString *)localizedNameOfStringEncoding:(NSStringEncoding)encoding

  /// Returns a human-readable string giving the name of a given encoding.
  @warn_unused_result
  public static func localizedNameOfStringEncoding(
    encoding: NSStringEncoding
  ) -> String {
    return NSString.localizedNameOfStringEncoding(encoding)
  }

  // + (instancetype)localizedStringWithFormat:(NSString *)format, ...

  /// Returns a string created by using a given format string as a
  /// template into which the remaining argument values are substituted
  /// according to the user's default locale.
  @warn_unused_result
  public static func localizedStringWithFormat(
    format: String, _ arguments: CVarArg...
  ) -> String {
    return String(format: format, locale: NSLocale.currentLocale(),
      arguments: arguments)
  }

  // + (NSString *)pathWithComponents:(NSArray *)components

  /// Returns a string built from the strings in a given array
  /// by concatenating them with a path separator between each pair.
  @available(*, unavailable, message="Use fileURLWithPathComponents on NSURL instead.")
  public static func pathWithComponents(components: [String]) -> String {
    return NSString.pathWithComponents(components)
  }

  //===--------------------------------------------------------------------===//
  // NSString factory functions that have a corresponding constructor
  // are omitted.
  //
  // + (instancetype)string
  //
  // + (instancetype)
  //     stringWithCharacters:(const unichar *)chars length:(NSUInteger)length
  //
  // + (instancetype)stringWithFormat:(NSString *)format, ...
  //
  // + (instancetype)
  //     stringWithContentsOfFile:(NSString *)path
  //     encoding:(NSStringEncoding)enc
  //     error:(NSError **)error
  //
  // + (instancetype)
  //     stringWithContentsOfFile:(NSString *)path
  //     usedEncoding:(NSStringEncoding *)enc
  //     error:(NSError **)error
  //
  // + (instancetype)
  //     stringWithContentsOfURL:(NSURL *)url
  //     encoding:(NSStringEncoding)enc
  //     error:(NSError **)error
  //
  // + (instancetype)
  //     stringWithContentsOfURL:(NSURL *)url
  //     usedEncoding:(NSStringEncoding *)enc
  //     error:(NSError **)error
  //
  // + (instancetype)
  //     stringWithCString:(const char *)cString
  //     encoding:(NSStringEncoding)enc
  //===--------------------------------------------------------------------===//

  //===--- Adds nothing for String beyond what String(s) does -------------===//
  // + (instancetype)stringWithString:(NSString *)aString
  //===--------------------------------------------------------------------===//

  // + (instancetype)stringWithUTF8String:(const char *)bytes

  /// Produces a string created by copying the data from a given
  /// C array of UTF8-encoded bytes.
  public init?(UTF8String bytes: UnsafePointer<CChar>) {
    if let ns = NSString(UTF8String: bytes) {
      self = ns as String
    } else {
      return nil
    }
  }

  //===--- Instance Methods/Properties-------------------------------------===//
  //===--------------------------------------------------------------------===//

  //===--- Omitted by agreement during API review 5/20/2014 ---------------===//
  // @property BOOL boolValue;

  // - (BOOL)canBeConvertedToEncoding:(NSStringEncoding)encoding

  /// Returns a Boolean value that indicates whether the
  /// `String` can be converted to a given encoding without loss of
  /// information.
  @warn_unused_result
  public func canBeConvertedToEncoding(encoding: NSStringEncoding) -> Bool {
    return _ns.canBeConvertedToEncoding(encoding)
  }

  // @property NSString* capitalizedString

  /// Produce a string with the first character from each word changed
  /// to the corresponding uppercase value.
  public var capitalizedString: String {
    return _ns.capitalizedString as String
  }

  // @property (readonly, copy) NSString *localizedCapitalizedString NS_AVAILABLE(10_11, 9_0);

  /// A capitalized representation of the `String` that is produced
  /// using the current locale.
  @available(OSX 10.11, iOS 9.0, *)
  public var localizedCapitalizedString: String {
    return _ns.localizedCapitalizedString
  }

  // - (NSString *)capitalizedStringWithLocale:(NSLocale *)locale

  /// Returns a capitalized representation of the `String`
  /// using the specified locale.
  @warn_unused_result
  public func capitalizedStringWithLocale(locale: NSLocale?) -> String {
    return _ns.capitalizedStringWithLocale(locale) as String
  }

  // - (NSComparisonResult)caseInsensitiveCompare:(NSString *)aString

  /// Returns the result of invoking `compare:options:` with
  /// `NSCaseInsensitiveSearch` as the only option.
  @warn_unused_result
  public func caseInsensitiveCompare(aString: String) -> NSComparisonResult {
    return _ns.caseInsensitiveCompare(aString)
  }

  //===--- Omitted by agreement during API review 5/20/2014 ---------------===//
  // - (unichar)characterAtIndex:(NSUInteger)index
  //
  // We have a different meaning for "Character" in Swift, and we are
  // trying not to expose error-prone UTF-16 integer indexes

  // - (NSString *)
  //     commonPrefixWithString:(NSString *)aString
  //     options:(NSStringCompareOptions)mask

  /// Returns a string containing characters the `String` and a
  /// given string have in common, starting from the beginning of each
  /// up to the first characters that aren’t equivalent.
  @warn_unused_result
  public func commonPrefixWithString(
    aString: String, options: NSStringCompareOptions) -> String {
    return _ns.commonPrefixWithString(aString, options: options)
  }

  // - (NSComparisonResult)
  //     compare:(NSString *)aString
  //
  // - (NSComparisonResult)
  //     compare:(NSString *)aString options:(NSStringCompareOptions)mask
  //
  // - (NSComparisonResult)
  //     compare:(NSString *)aString options:(NSStringCompareOptions)mask
  //     range:(NSRange)range
  //
  // - (NSComparisonResult)
  //     compare:(NSString *)aString options:(NSStringCompareOptions)mask
  //     range:(NSRange)range locale:(id)locale

  /// Compares the string using the specified options and
  /// returns the lexical ordering for the range.
  @warn_unused_result
  public func compare(
    aString: String,
    options mask: NSStringCompareOptions = [],
    range: Range<Index>? = nil,
    locale: NSLocale? = nil
  ) -> NSComparisonResult {
    // According to Ali Ozer, there may be some real advantage to
    // dispatching to the minimal selector for the supplied options.
    // So let's do that; the switch should compile away anyhow.
    return locale != nil ? _ns.compare(
      aString, options: mask,
      range: _toNSRange(range ?? self.characters.indices),
      locale: locale)

    : range != nil ? _ns.compare(
      aString,
      options: mask,
      range: _toNSRange(range ?? self.characters.indices))

    : !mask.isEmpty ? _ns.compare(aString, options: mask)

    : _ns.compare(aString)
  }

  // - (NSUInteger)
  //     completePathIntoString:(NSString **)outputName
  //     caseSensitive:(BOOL)flag
  //     matchesIntoArray:(NSArray **)outputArray
  //     filterTypes:(NSArray *)filterTypes

  /// Interprets the `String` as a path in the file system and
  /// attempts to perform filename completion, returning a numeric
  /// value that indicates whether a match was possible, and by
  /// reference the longest path that matches the `String`.
  /// Returns the actual number of matching paths.
  @warn_unused_result
  public func completePathIntoString(
    outputName: UnsafeMutablePointer<String> = nil,
    caseSensitive: Bool,
    matchesIntoArray: UnsafeMutablePointer<[String]> = nil,
    filterTypes: [String]? = nil
  ) -> Int {
    var nsMatches: NSArray?
    var nsOutputName: NSString?

    let result = outputName._withBridgeObject(&nsOutputName) {
      outputName in matchesIntoArray._withBridgeObject(&nsMatches) {
        matchesIntoArray in
        self._ns.completePathIntoString(
          outputName, caseSensitive: caseSensitive,
          matchesIntoArray: matchesIntoArray, filterTypes: filterTypes
        )
      }
    }

    if let matches = nsMatches {
      // Since this function is effectively a bridge thunk, use the
      // bridge thunk semantics for the NSArray conversion
      matchesIntoArray._setIfNonNil { _convertNSArrayToArray(matches) }
    }

    if let n = nsOutputName {
      outputName._setIfNonNil { n as String }
    }
    return result
  }

  // - (NSArray *)
  //     componentsSeparatedByCharactersInSet:(NSCharacterSet *)separator

  /// Returns an array containing substrings from the `String`
  /// that have been divided by characters in a given set.
  @warn_unused_result
  public func componentsSeparatedByCharactersInSet(
    separator: NSCharacterSet
  ) -> [String] {
    // FIXME: two steps due to <rdar://16971181>
    let nsa = _ns.componentsSeparatedByCharactersInSet(separator) as NSArray
    // Since this function is effectively a bridge thunk, use the
    // bridge thunk semantics for the NSArray conversion
    return _convertNSArrayToArray(nsa)
  }


  // - (NSArray *)componentsSeparatedByString:(NSString *)separator

  /// Returns an array containing substrings from the `String`
  /// that have been divided by a given separator.
  public func componentsSeparatedByString(separator: String) -> [String] {
    let nsa = _ns.componentsSeparatedByString(separator) as NSArray
    // Since this function is effectively a bridge thunk, use the
    // bridge thunk semantics for the NSArray conversion
    return _convertNSArrayToArray(nsa)
  }

  // - (const char *)cStringUsingEncoding:(NSStringEncoding)encoding

  /// Returns a representation of the `String` as a C string
  /// using a given encoding.
  @warn_unused_result
  public func cStringUsingEncoding(encoding: NSStringEncoding) -> [CChar]? {
    return withExtendedLifetime(_ns) {
      (s: NSString) -> [CChar]? in
      _persistCString(s.cStringUsingEncoding(encoding))
    }
  }

  // - (NSData *)dataUsingEncoding:(NSStringEncoding)encoding
  //
  // - (NSData *)
  //     dataUsingEncoding:(NSStringEncoding)encoding
  //     allowLossyConversion:(BOOL)flag

  /// Returns an `NSData` object containing a representation of
  /// the `String` encoded using a given encoding.
  @warn_unused_result
  public func dataUsingEncoding(
    encoding: NSStringEncoding,
    allowLossyConversion: Bool = false
  ) -> NSData? {
    return _ns.dataUsingEncoding(
      encoding, allowLossyConversion: allowLossyConversion)
  }

  // @property NSString* decomposedStringWithCanonicalMapping;

  /// Returns a string made by normalizing the `String`’s
  /// contents using Form D.
  public var decomposedStringWithCanonicalMapping: String {
    return _ns.decomposedStringWithCanonicalMapping
  }

  // @property NSString* decomposedStringWithCompatibilityMapping;

  /// Returns a string made by normalizing the `String`’s
  /// contents using Form KD.
  public var decomposedStringWithCompatibilityMapping: String {
    return _ns.decomposedStringWithCompatibilityMapping
  }

  //===--- Importing Foundation should not affect String printing ---------===//
  // Therefore, we're not exposing this:
  //
  //   @property NSString* description


  //===--- Omitted for consistency with API review results 5/20/2014 -----===//
  // @property double doubleValue;

  // - (void)
  //     enumerateLinesUsingBlock:(void (^)(NSString *line, BOOL *stop))block

  /// Enumerates all the lines in a string.
  public func enumerateLines(body: (line: String, inout stop: Bool)->()) {
    _ns.enumerateLinesUsingBlock {
      (line: String, stop: UnsafeMutablePointer<ObjCBool>)
    in
      var stop_ = false
      body(line: line, stop: &stop_)
      if stop_ {
        UnsafeMutablePointer<ObjCBool>(stop).pointee = true
      }
    }
  }

  // - (void)
  //     enumerateLinguisticTagsInRange:(NSRange)range
  //     scheme:(NSString *)tagScheme
  //     options:(NSLinguisticTaggerOptions)opts
  //     orthography:(NSOrthography *)orthography
  //     usingBlock:(
  //       void (^)(
  //         NSString *tag, NSRange tokenRange,
  //         NSRange sentenceRange, BOOL *stop)
  //       )block

  /// Performs linguistic analysis on the specified string by
  /// enumerating the specific range of the string, providing the
  /// Block with the located tags.
  public func enumerateLinguisticTagsInRange(
    range: Range<Index>,
    scheme tagScheme: String,
    options opts: NSLinguisticTaggerOptions,
    orthography: NSOrthography?,
    _ body:
      (String, Range<Index>, Range<Index>, inout Bool)->()
  ) {
    _ns.enumerateLinguisticTagsInRange(
      _toNSRange(range),
      scheme: tagScheme,
      options: opts,
      orthography: orthography != nil ? orthography! : nil
    ) {
      var stop_ = false
      body($0, self._range($1), self._range($2), &stop_)
      if stop_ {
        UnsafeMutablePointer($3).pointee = true
      }
    }
  }

  // - (void)
  //     enumerateSubstringsInRange:(NSRange)range
  //     options:(NSStringEnumerationOptions)opts
  //     usingBlock:(
  //       void (^)(
  //         NSString *substring,
  //         NSRange substringRange,
  //         NSRange enclosingRange,
  //         BOOL *stop)
  //       )block

  /// Enumerates the substrings of the specified type in the
  /// specified range of the string.
  public func enumerateSubstringsInRange(
    range: Range<Index>,
    options opts:NSStringEnumerationOptions,
    _ body: (
      substring: String?, substringRange: Range<Index>,
      enclosingRange: Range<Index>, inout Bool
    )->()
  ) {
    _ns.enumerateSubstringsInRange(_toNSRange(range), options: opts) {
      var stop_ = false

      body(substring: $0,
        substringRange: self._range($1),
        enclosingRange: self._range($2),
        &stop_)

      if stop_ {
        UnsafeMutablePointer($3).pointee = true
      }
    }
  }

  // @property NSStringEncoding fastestEncoding;

  /// Returns the fastest encoding to which the `String` may be
  /// converted without loss of information.
  public var fastestEncoding: NSStringEncoding {
    return _ns.fastestEncoding
  }

  // - (const char *)fileSystemRepresentation

  /// Returns a file system-specific representation of the `String`.
  @available(*, unavailable, message="Use getFileSystemRepresentation on NSURL instead.")
  public func fileSystemRepresentation() -> [CChar] {
    return _persistCString(_ns.fileSystemRepresentation)!
  }

  //===--- Omitted for consistency with API review results 5/20/2014 ------===//
  // @property float floatValue;

  // - (BOOL)
  //     getBytes:(void *)buffer
  //     maxLength:(NSUInteger)maxBufferCount
  //     usedLength:(NSUInteger*)usedBufferCount
  //     encoding:(NSStringEncoding)encoding
  //     options:(NSStringEncodingConversionOptions)options
  //     range:(NSRange)range
  //     remainingRange:(NSRangePointer)leftover

  /// Writes the given `range` of characters into `buffer` in a given
  /// `encoding`, without any allocations.  Does not NULL-terminate.
  ///
  /// - Parameter buffer: A buffer into which to store the bytes from
  ///   the receiver. The returned bytes are not NUL-terminated.
  ///
  /// - Parameter maxBufferCount: The maximum number of bytes to write
  ///   to buffer.
  ///
  /// - Parameter usedBufferCount: The number of bytes used from
  ///   buffer. Pass `nil` if you do not need this value.
  ///
  /// - Parameter encoding: The encoding to use for the returned bytes.
  ///
  /// - Parameter options: A mask to specify options to use for
  ///   converting the receiver’s contents to `encoding` (if conversion
  ///   is necessary).
  ///
  /// - Parameter range: The range of characters in the receiver to get.
  ///
  /// - Parameter leftover: The remaining range. Pass `nil` If you do
  ///   not need this value.
  ///
  /// - Returns: `true` iff some characters were converted.
  ///
  /// - Note: Conversion stops when the buffer fills or when the
  ///   conversion isn't possible due to the chosen encoding.
  ///
  /// - Note: will get a maximum of `min(buffer.count, maxLength)` bytes.
  public func getBytes(
    inout buffer: [UInt8],
    maxLength maxBufferCount: Int,
    usedLength usedBufferCount: UnsafeMutablePointer<Int>,
    encoding: NSStringEncoding,
    options: NSStringEncodingConversionOptions,
    range: Range<Index>,
    remainingRange leftover: UnsafeMutablePointer<Range<Index>>
  ) -> Bool {
    return _withOptionalOutParameter(leftover) {
      self._ns.getBytes(
        &buffer,
        maxLength: min(buffer.count, maxBufferCount),
        usedLength: usedBufferCount,
        encoding: encoding,
        options: options,
        range: _toNSRange(range),
        remainingRange: $0)
    }
  }

  // - (BOOL)
  //     getCString:(char *)buffer
  //     maxLength:(NSUInteger)maxBufferCount
  //     encoding:(NSStringEncoding)encoding

  /// Converts the `String`’s content to a given encoding and
  /// stores them in a buffer.
  /// - Note: will store a maximum of `min(buffer.count, maxLength)` bytes.
  public func getCString(
    inout buffer: [CChar], maxLength: Int, encoding: NSStringEncoding
  ) -> Bool {
    return _ns.getCString(&buffer, maxLength: min(buffer.count, maxLength),
                          encoding: encoding)
  }

  // - (BOOL)
  //     getFileSystemRepresentation:(char *)buffer
  //     maxLength:(NSUInteger)maxLength

  /// Interprets the `String` as a system-independent path and
  /// fills a buffer with a C-string in a format and encoding suitable
  /// for use with file-system calls.
  /// - Note: will store a maximum of `min(buffer.count, maxLength)` bytes.
  @available(*, unavailable, message="Use getFileSystemRepresentation on NSURL instead.")
  public func getFileSystemRepresentation(
    inout buffer: [CChar], maxLength: Int) -> Bool {
    return _ns.getFileSystemRepresentation(
      &buffer, maxLength: min(buffer.count, maxLength))
  }

  // - (void)
  //     getLineStart:(NSUInteger *)startIndex
  //     end:(NSUInteger *)lineEndIndex
  //     contentsEnd:(NSUInteger *)contentsEndIndex
  //     forRange:(NSRange)aRange

  /// Returns by reference the beginning of the first line and
  /// the end of the last line touched by the given range.
  public func getLineStart(
    start: UnsafeMutablePointer<Index>,
    end: UnsafeMutablePointer<Index>,
    contentsEnd: UnsafeMutablePointer<Index>,
    forRange: Range<Index>
  ) {
    _withOptionalOutParameter(start) {
      start in self._withOptionalOutParameter(end) {
        end in self._withOptionalOutParameter(contentsEnd) {
          contentsEnd in self._ns.getLineStart(
            start, end: end,
            contentsEnd: contentsEnd,
            forRange: _toNSRange(forRange))
        }
      }
    }
  }

  // - (void)
  //     getParagraphStart:(NSUInteger *)startIndex
  //     end:(NSUInteger *)endIndex
  //     contentsEnd:(NSUInteger *)contentsEndIndex
  //     forRange:(NSRange)aRange

  /// Returns by reference the beginning of the first paragraph
  /// and the end of the last paragraph touched by the given range.
  public func getParagraphStart(
    start: UnsafeMutablePointer<Index>,
    end: UnsafeMutablePointer<Index>,
    contentsEnd: UnsafeMutablePointer<Index>,
    forRange: Range<Index>
  ) {
    _withOptionalOutParameter(start) {
      start in self._withOptionalOutParameter(end) {
        end in self._withOptionalOutParameter(contentsEnd) {
          contentsEnd in self._ns.getParagraphStart(
            start, end: end,
            contentsEnd: contentsEnd,
            forRange: _toNSRange(forRange))
        }
      }
    }
  }

  // - (NSUInteger)hash

  /// An unsigned integer that can be used as a hash table address.
  public var hash: Int {
    return _ns.hash
  }

  //===--- Already provided by String's core ------------------------------===//
  // - (instancetype)init

  //===--- Initializers that can fail -------------------------------------===//
  // - (instancetype)
  //     initWithBytes:(const void *)bytes
  //     length:(NSUInteger)length
  //     encoding:(NSStringEncoding)encoding

  /// Produces an initialized `NSString` object equivalent to the given
  /// `bytes` interpreted in the given `encoding`.
  public init? <
    S: Sequence where S.Iterator.Element == UInt8
  >(
    bytes: S, encoding: NSStringEncoding
  ) {
    let byteArray = Array(bytes)
    if let ns = NSString(
      bytes: byteArray, length: byteArray.count, encoding: encoding) {

      self = ns as String
    } else {
      return nil
    }
  }

  // - (instancetype)
  //     initWithBytesNoCopy:(void *)bytes
  //     length:(NSUInteger)length
  //     encoding:(NSStringEncoding)encoding
  //     freeWhenDone:(BOOL)flag

  /// Produces an initialized `String` object that contains a
  /// given number of bytes from a given buffer of bytes interpreted
  /// in a given encoding, and optionally frees the buffer.  WARNING:
  /// this initializer is not memory-safe!
  public init?(
    bytesNoCopy bytes: UnsafeMutablePointer<Void>, length: Int,
    encoding: NSStringEncoding, freeWhenDone flag: Bool
  ) {
    if let ns = NSString(
      bytesNoCopy: bytes, length: length, encoding: encoding,
      freeWhenDone: flag) {

      self = ns as String
    } else {
      return nil
    }
  }


  // - (instancetype)
  //     initWithCharacters:(const unichar *)characters
  //     length:(NSUInteger)length

  /// Returns an initialized `String` object that contains a
  /// given number of characters from a given array of Unicode
  /// characters.
  public init(
    utf16CodeUnits: UnsafePointer<unichar>,
    count: Int
  ) {
    self = NSString(characters: utf16CodeUnits, length: count) as String
  }

  // - (instancetype)
  //     initWithCharactersNoCopy:(unichar *)characters
  //     length:(NSUInteger)length
  //     freeWhenDone:(BOOL)flag

  /// Returns an initialized `String` object that contains a given
  /// number of characters from a given array of UTF-16 Code Units
  public init(
    utf16CodeUnitsNoCopy: UnsafePointer<unichar>,
    count: Int,
    freeWhenDone flag: Bool
  ) {
    self = NSString(
      charactersNoCopy: UnsafeMutablePointer(utf16CodeUnitsNoCopy),
      length: count,
      freeWhenDone: flag) as String
  }

  //===--- Initializers that can fail -------------------------------------===//

  // - (instancetype)
  //     initWithContentsOfFile:(NSString *)path
  //     encoding:(NSStringEncoding)enc
  //     error:(NSError **)error
  //

  /// Produces a string created by reading data from the file at a
  /// given path interpreted using a given encoding.
  public init(
    contentsOfFile path: String,
    encoding enc: NSStringEncoding
  ) throws {
    let ns = try NSString(contentsOfFile: path, encoding: enc)
    self = ns as String
  }

  // - (instancetype)
  //     initWithContentsOfFile:(NSString *)path
  //     usedEncoding:(NSStringEncoding *)enc
  //     error:(NSError **)error

  /// Produces a string created by reading data from the file at
  /// a given path and returns by reference the encoding used to
  /// interpret the file.
  public init(
    contentsOfFile path: String,
    usedEncoding: UnsafeMutablePointer<NSStringEncoding> = nil
  ) throws {
    let ns = try NSString(contentsOfFile: path, usedEncoding: usedEncoding)
    self = ns as String
  }

  // - (instancetype)
  //     initWithContentsOfURL:(NSURL *)url
  //     encoding:(NSStringEncoding)enc
  //     error:(NSError**)error

  /// Produces a string created by reading data from a given URL
  /// interpreted using a given encoding.  Errors are written into the
  /// inout `error` argument.
  public init(
    contentsOfURL url: NSURL,
    encoding enc: NSStringEncoding
  ) throws {
    let ns = try NSString(contentsOfURL: url, encoding: enc)
    self = ns as String
  }

  // - (instancetype)
  //     initWithContentsOfURL:(NSURL *)url
  //     usedEncoding:(NSStringEncoding *)enc
  //     error:(NSError **)error

  /// Produces a string created by reading data from a given URL
  /// and returns by reference the encoding used to interpret the
  /// data.  Errors are written into the inout `error` argument.
  public init(
    contentsOfURL url: NSURL,
    usedEncoding enc: UnsafeMutablePointer<NSStringEncoding> = nil
  ) throws {
    let ns = try NSString(contentsOfURL: url, usedEncoding: enc)
    self = ns as String
  }

  // - (instancetype)
  //     initWithCString:(const char *)nullTerminatedCString
  //     encoding:(NSStringEncoding)encoding

  /// Produces a string containing the bytes in a given C array,
  /// interpreted according to a given encoding.
  public init?(
    CString: UnsafePointer<CChar>,
    encoding enc: NSStringEncoding
  ) {
    if let ns = NSString(CString: CString, encoding: enc) {
      self = ns as String
    } else {
      return nil
    }
  }
  
  // FIXME: handle optional locale with default arguments
  
  // - (instancetype)
  //     initWithData:(NSData *)data
  //     encoding:(NSStringEncoding)encoding

  /// Returns a `String` initialized by converting given `data` into
  /// Unicode characters using a given `encoding`.
  public init?(data: NSData, encoding: NSStringEncoding) {
    guard let s = NSString(data: data, encoding: encoding) else { return nil }
    self = s as String
  }
  
  // - (instancetype)initWithFormat:(NSString *)format, ...

  /// Returns a `String` object initialized by using a given
  /// format string as a template into which the remaining argument
  /// values are substituted.
  public init(format: String, _ arguments: CVarArg...) {
    self = String(format: format, arguments: arguments)
  }

  // - (instancetype)
  //     initWithFormat:(NSString *)format
  //     arguments:(va_list)argList

  /// Returns a `String` object initialized by using a given
  /// format string as a template into which the remaining argument
  /// values are substituted according to the user’s default locale.
  public init(format: String, arguments: [CVarArg]) {
    self = String(format: format, locale: nil, arguments: arguments)
  }

  // - (instancetype)initWithFormat:(NSString *)format locale:(id)locale, ...

  /// Returns a `String` object initialized by using a given
  /// format string as a template into which the remaining argument
  /// values are substituted according to given locale information.
  public init(format: String, locale: NSLocale?, _ args: CVarArg...) {
    self = String(format: format, locale: locale, arguments: args)
  }

  // - (instancetype)
  //     initWithFormat:(NSString *)format
  //     locale:(id)locale
  //     arguments:(va_list)argList

  /// Returns a `String` object initialized by using a given
  /// format string as a template into which the remaining argument
  /// values are substituted according to given locale information.
  public init(format: String, locale: NSLocale?, arguments: [CVarArg]) {
    _require(
      _countFormatSpecifiers(format) <= arguments.count,
      "Too many format specifiers (%<letter>) provided for the argument list"
    )
    self = withVaList(arguments) {
      NSString(format: format, locale: locale, arguments: $0) as String
    }
  }

  //===--- Already provided by core Swift ---------------------------------===//
  // - (instancetype)initWithString:(NSString *)aString

  //===--- Initializers that can fail dropped for factory functions -------===//
  // - (instancetype)initWithUTF8String:(const char *)bytes

  //===--- Omitted for consistency with API review results 5/20/2014 ------===//
  // @property NSInteger integerValue;
  // @property Int intValue;

  //===--- Omitted by apparent agreement during API review 5/20/2014 ------===//
  // @property BOOL absolutePath;
  // - (BOOL)isEqualToString:(NSString *)aString

  //===--- Kept for consistency with API review results 5/20/2014 ---------===//
  // We decided to keep pathWithComponents, so keeping this too
  // @property NSString lastPathComponent;

  /// Returns the last path component of the `String`.
  @available(*, unavailable, message="Use lastPathComponent on NSURL instead.")
  public var lastPathComponent: String {
    return _ns.lastPathComponent
  }

  //===--- Renamed by agreement during API review 5/20/2014 ---------------===//
  // @property NSUInteger length;

  /// Returns the number of Unicode characters in the `String`.
  @available(*, unavailable,
    message="Take the count of a UTF-16 view instead, i.e. str.utf16.count")
  public var utf16Count: Int {
    return _ns.length
  }

  // - (NSUInteger)lengthOfBytesUsingEncoding:(NSStringEncoding)enc

  /// Returns the number of bytes required to store the
  /// `String` in a given encoding.
  @warn_unused_result
  public func lengthOfBytesUsingEncoding(encoding: NSStringEncoding) -> Int {
    return _ns.lengthOfBytesUsingEncoding(encoding)
  }

  // - (NSRange)lineRangeForRange:(NSRange)aRange

  /// Returns the range of characters representing the line or lines
  /// containing a given range.
  @warn_unused_result
  public func lineRangeForRange(aRange: Range<Index>) -> Range<Index> {
    return _range(_ns.lineRangeForRange(_toNSRange(aRange)))
  }

  // - (NSArray *)
  //     linguisticTagsInRange:(NSRange)range
  //     scheme:(NSString *)tagScheme
  //     options:(NSLinguisticTaggerOptions)opts
  //     orthography:(NSOrthography *)orthography
  //     tokenRanges:(NSArray**)tokenRanges

  /// Returns an array of linguistic tags for the specified
  /// range and requested tags within the receiving string.
  @warn_unused_result
  public func linguisticTagsInRange(
    range: Range<Index>,
    scheme tagScheme: String,
    options opts: NSLinguisticTaggerOptions = [],
    orthography: NSOrthography? = nil,
    tokenRanges: UnsafeMutablePointer<[Range<Index>]> = nil // FIXME:Can this be nil?
  ) -> [String] {
    var nsTokenRanges: NSArray? = nil
    let result = tokenRanges._withBridgeObject(&nsTokenRanges) {
      self._ns.linguisticTagsInRange(
        _toNSRange(range), scheme: tagScheme, options: opts,
        orthography: orthography != nil ? orthography! : nil, tokenRanges: $0) as NSArray
    }

    if nsTokenRanges != nil {
      tokenRanges._setIfNonNil {
        (nsTokenRanges! as [AnyObject]).map {
          self._range($0.rangeValue)
        }
      }
    }

    return _convertNSArrayToArray(result)
  }

  // - (NSComparisonResult)localizedCaseInsensitiveCompare:(NSString *)aString

  /// Compares the string and a given string using a
  /// case-insensitive, localized, comparison.
  @warn_unused_result
  public
  func localizedCaseInsensitiveCompare(aString: String) -> NSComparisonResult {
    return _ns.localizedCaseInsensitiveCompare(aString)
  }

  // - (NSComparisonResult)localizedCompare:(NSString *)aString

  /// Compares the string and a given string using a localized
  /// comparison.
  @warn_unused_result
  public func localizedCompare(aString: String) -> NSComparisonResult {
    return _ns.localizedCompare(aString)
  }

  /// Compares strings as sorted by the Finder.
  @warn_unused_result
  public func localizedStandardCompare(string: String) -> NSComparisonResult {
    return _ns.localizedStandardCompare(string)
  }

  //===--- Omitted for consistency with API review results 5/20/2014 ------===//
  // @property long long longLongValue

  // @property (readonly, copy) NSString *localizedLowercaseString NS_AVAILABLE(10_11, 9_0);

  /// A lowercase version of the string that is produced using the current
  /// locale.
  @available(OSX 10.11, iOS 9.0, *)
  public var localizedLowercaseString: String {
    return _ns.localizedLowercaseString
  }

  // - (NSString *)lowercaseStringWithLocale:(NSLocale *)locale

  /// Returns a version of the string with all letters
  /// converted to lowercase, taking into account the specified
  /// locale.
  @warn_unused_result
  public func lowercaseStringWithLocale(locale: NSLocale?) -> String {
    return _ns.lowercaseStringWithLocale(locale)
  }

  // - (NSUInteger)maximumLengthOfBytesUsingEncoding:(NSStringEncoding)enc

  /// Returns the maximum number of bytes needed to store the
  /// `String` in a given encoding.
  @warn_unused_result
  public
  func maximumLengthOfBytesUsingEncoding(encoding: NSStringEncoding) -> Int {
    return _ns.maximumLengthOfBytesUsingEncoding(encoding)
  }

  // - (NSRange)paragraphRangeForRange:(NSRange)aRange

  /// Returns the range of characters representing the
  /// paragraph or paragraphs containing a given range.
  @warn_unused_result
  public func paragraphRangeForRange(aRange: Range<Index>) -> Range<Index> {
    return _range(_ns.paragraphRangeForRange(_toNSRange(aRange)))
  }

  // @property NSArray* pathComponents

  /// Returns an array of NSString objects containing, in
  /// order, each path component of the `String`.
  @available(*, unavailable, message="Use pathComponents on NSURL instead.")
  public var pathComponents: [String] {
    return _ns.pathComponents
  }

  // @property NSString* pathExtension;

  /// Interprets the `String` as a path and returns the
  /// `String`’s extension, if any.
  @available(*, unavailable, message="Use pathExtension on NSURL instead.")
  public var pathExtension: String {
    return _ns.pathExtension
  }

  // @property NSString* precomposedStringWithCanonicalMapping;

  /// Returns a string made by normalizing the `String`’s
  /// contents using Form C.
  public var precomposedStringWithCanonicalMapping: String {
    return _ns.precomposedStringWithCanonicalMapping
  }

  // @property NSString * precomposedStringWithCompatibilityMapping;

  /// Returns a string made by normalizing the `String`’s
  /// contents using Form KC.
  public var precomposedStringWithCompatibilityMapping: String {
    return _ns.precomposedStringWithCompatibilityMapping
  }

  // - (id)propertyList

  /// Parses the `String` as a text representation of a
  /// property list, returning an NSString, NSData, NSArray, or
  /// NSDictionary object, according to the topmost element.
  @warn_unused_result
  public func propertyList() -> AnyObject {
    return _ns.propertyList()
  }

  // - (NSDictionary *)propertyListFromStringsFileFormat

  /// Returns a dictionary object initialized with the keys and
  /// values found in the `String`.
  @warn_unused_result
  public
  func propertyListFromStringsFileFormat() -> [String : String] {
    return _ns.propertyListFromStringsFileFormat() as! [String : String]
  }

  // - (NSRange)rangeOfCharacterFromSet:(NSCharacterSet *)aSet
  //
  // - (NSRange)
  //     rangeOfCharacterFromSet:(NSCharacterSet *)aSet
  //     options:(NSStringCompareOptions)mask
  //
  // - (NSRange)
  //     rangeOfCharacterFromSet:(NSCharacterSet *)aSet
  //     options:(NSStringCompareOptions)mask
  //     range:(NSRange)aRange

  /// Finds and returns the range in the `String` of the first
  /// character from a given character set found in a given range with
  /// given options.
  @warn_unused_result
  public func rangeOfCharacterFromSet(
    aSet: NSCharacterSet,
    options mask:NSStringCompareOptions = [],
    range aRange: Range<Index>? = nil
  )-> Range<Index>? {
    return _optionalRange(
      _ns.rangeOfCharacterFromSet(
        aSet, options: mask,
        range: _toNSRange(aRange ?? self.characters.indices)))
  }

  // - (NSRange)rangeOfComposedCharacterSequenceAtIndex:(NSUInteger)anIndex

  /// Returns the range in the `String` of the composed
  /// character sequence located at a given index.
  @warn_unused_result
  public
  func rangeOfComposedCharacterSequenceAtIndex(anIndex: Index) -> Range<Index> {
    return _range(
      _ns.rangeOfComposedCharacterSequenceAtIndex(anIndex._utf16Index))
  }

  // - (NSRange)rangeOfComposedCharacterSequencesForRange:(NSRange)range

  /// Returns the range in the string of the composed character
  /// sequences for a given range.
  @warn_unused_result
  public func rangeOfComposedCharacterSequencesForRange(
    range: Range<Index>
  ) -> Range<Index> {
    // Theoretically, this will be the identity function.  In practice
    // I think users will be able to observe differences in the input
    // and output ranges due (if nothing else) to locale changes
    return _range(
      _ns.rangeOfComposedCharacterSequencesForRange(_toNSRange(range)))
  }

  // - (NSRange)rangeOfString:(NSString *)aString
  //
  // - (NSRange)
  //     rangeOfString:(NSString *)aString options:(NSStringCompareOptions)mask
  //
  // - (NSRange)
  //     rangeOfString:(NSString *)aString
  //     options:(NSStringCompareOptions)mask
  //     range:(NSRange)aRange
  //
  // - (NSRange)
  //     rangeOfString:(NSString *)aString
  //     options:(NSStringCompareOptions)mask
  //     range:(NSRange)searchRange
  //     locale:(NSLocale *)locale

  /// Finds and returns the range of the first occurrence of a
  /// given string within a given range of the `String`, subject to
  /// given options, using the specified locale, if any.
  @warn_unused_result
  public func rangeOfString(
    aString: String,
    options mask: NSStringCompareOptions = [],
    range searchRange: Range<Index>? = nil,
    locale: NSLocale? = nil
  ) -> Range<Index>? {
    return _optionalRange(
      locale != nil ? _ns.rangeOfString(
        aString, options: mask,
        range: _toNSRange(searchRange ?? self.characters.indices),
        locale: locale
      )
      : searchRange != nil ? _ns.rangeOfString(
        aString, options: mask, range: _toNSRange(searchRange!)
      )
      : !mask.isEmpty ? _ns.rangeOfString(aString, options: mask)
      : _ns.rangeOfString(aString)
    )
  }

  // - (BOOL)localizedStandardContainsString:(NSString *)str NS_AVAILABLE(10_11, 9_0);

  /// Returns `true` if `self` contains `string`, taking the current locale
  /// into account.
  ///
  /// This is the most appropriate method for doing user-level string searches,
  /// similar to how searches are done generally in the system.  The search is
  /// locale-aware, case and diacritic insensitive.  The exact list of search
  /// options applied may change over time.
  @warn_unused_result
  @available(OSX 10.11, iOS 9.0, *)
  public func localizedStandardContainsString(string: String) -> Bool {
    return _ns.localizedStandardContainsString(string)
  }

  // - (NSRange)localizedStandardRangeOfString:(NSString *)str NS_AVAILABLE(10_11, 9_0);

  /// Finds and returns the range of the first occurrence of a given string,
  /// taking the current locale into account.  Returns `nil` if the string was
  /// not found.
  ///
  /// This is the most appropriate method for doing user-level string searches,
  /// similar to how searches are done generally in the system.  The search is
  /// locale-aware, case and diacritic insensitive.  The exact list of search
  /// options applied may change over time.
  @warn_unused_result
  @available(OSX 10.11, iOS 9.0, *)
  public func localizedStandardRangeOfString(string: String) -> Range<Index>? {
    return _optionalRange(_ns.localizedStandardRangeOfString(string))
  }

  // @property NSStringEncoding smallestEncoding;

  /// Returns the smallest encoding to which the `String` can
  /// be converted without loss of information.
  public var smallestEncoding: NSStringEncoding {
    return _ns.smallestEncoding
  }

  // @property NSString *stringByAbbreviatingWithTildeInPath;

  /// Returns a new string that replaces the current home
  /// directory portion of the current path with a tilde (`~`)
  /// character.
  @available(*, unavailable, message="Use stringByAbbreviatingWithTildeInPath on NSString instead.")
  public var stringByAbbreviatingWithTildeInPath: String {
    return _ns.stringByAbbreviatingWithTildeInPath
  }

  // - (NSString *)
  //     stringByAddingPercentEncodingWithAllowedCharacters:
  //       (NSCharacterSet *)allowedCharacters

  /// Returns a new string made from the `String` by replacing
  /// all characters not in the specified set with percent encoded
  /// characters.
  @warn_unused_result
  public func stringByAddingPercentEncodingWithAllowedCharacters(
    allowedCharacters: NSCharacterSet
  ) -> String? {
    // FIXME: the documentation states that this method can return nil if the
    // transformation is not possible, without going into further details.  The
    // implementation can only return nil if malloc() returns nil, so in
    // practice this is not possible.  Still, to be consistent with
    // documentation, we declare the method as returning an optional String.
    //
    // <rdar://problem/17901698> Docs for -[NSString
    // stringByAddingPercentEncodingWithAllowedCharacters] don't precisely
    // describe when return value is nil
    return _ns.stringByAddingPercentEncodingWithAllowedCharacters(
      allowedCharacters
    )
  }

  // - (NSString *)
  //     stringByAddingPercentEscapesUsingEncoding:(NSStringEncoding)encoding

  /// Returns a representation of the `String` using a given
  /// encoding to determine the percent escapes necessary to convert
  /// the `String` into a legal URL string.
  @available(*, deprecated, message="Use stringByAddingPercentEncodingWithAllowedCharacters(_:) instead, which always uses the recommended UTF-8 encoding, and which encodes for a specific URL component or subcomponent since each URL component or subcomponent has different rules for what characters are valid.")
  public func stringByAddingPercentEscapesUsingEncoding(
    encoding: NSStringEncoding
  ) -> String? {
    return _ns.stringByAddingPercentEscapesUsingEncoding(encoding)
  }

  // - (NSString *)stringByAppendingFormat:(NSString *)format, ...

  /// Returns a string made by appending to the `String` a
  /// string constructed from a given format string and the following
  /// arguments.
  @warn_unused_result
  public func stringByAppendingFormat(
    format: String, _ arguments: CVarArg...
  ) -> String {
    return _ns.stringByAppendingString(
      String(format: format, arguments: arguments))
  }

  // - (NSString *)stringByAppendingPathComponent:(NSString *)aString

  /// Returns a new string made by appending to the `String` a given string.
  @available(*, unavailable, message="Use URLByAppendingPathComponent on NSURL instead.")
  public func stringByAppendingPathComponent(aString: String) -> String {
    return _ns.stringByAppendingPathComponent(aString)
  }

  // - (NSString *)stringByAppendingPathExtension:(NSString *)ext

  /// Returns a new string made by appending to the `String` an
  /// extension separator followed by a given extension.
  @available(*, unavailable, message="Use URLByAppendingPathExtension on NSURL instead.")
  public func stringByAppendingPathExtension(ext: String) -> String? {
    // FIXME: This method can return nil in practice, for example when self is
    // an empty string.  OTOH, this is not documented, documentation says that
    // it always returns a string.
    //
    // <rdar://problem/17902469> -[NSString stringByAppendingPathExtension] can
    // return nil
    return _ns.stringByAppendingPathExtension(ext)
  }

  // - (NSString *)stringByAppendingString:(NSString *)aString

  /// Returns a new string made by appending a given string to
  /// the `String`.
  @warn_unused_result
  public func stringByAppendingString(aString: String) -> String {
    return _ns.stringByAppendingString(aString)
  }

  // @property NSString* stringByDeletingLastPathComponent;

  /// Returns a new string made by deleting the last path
  /// component from the `String`, along with any final path
  /// separator.
  @available(*, unavailable, message="Use URLByDeletingLastPathComponent on NSURL instead.")
  public var stringByDeletingLastPathComponent: String {
    return _ns.stringByDeletingLastPathComponent
  }

  // @property NSString* stringByDeletingPathExtension;

  /// Returns a new string made by deleting the extension (if
  /// any, and only the last) from the `String`.
  @available(*, unavailable, message="Use URLByDeletingPathExtension on NSURL instead.")
  public var stringByDeletingPathExtension: String {
    return _ns.stringByDeletingPathExtension
  }

  // @property NSString* stringByExpandingTildeInPath;

  /// Returns a new string made by expanding the initial
  /// component of the `String` to its full path value.
  @available(*, unavailable, message="Use stringByExpandingTildeInPath on NSString instead.")
  public var stringByExpandingTildeInPath: String {
    return _ns.stringByExpandingTildeInPath
  }

  // - (NSString *)
  //     stringByFoldingWithOptions:(NSStringCompareOptions)options
  //     locale:(NSLocale *)locale

  /// Returns a string with the given character folding options
  /// applied.
  @warn_unused_result
  public func stringByFoldingWithOptions(
    options: NSStringCompareOptions, locale: NSLocale?
  ) -> String {
    return _ns.stringByFoldingWithOptions(options, locale: locale)
  }

  // - (NSString *)stringByPaddingToLength:(NSUInteger)newLength
  //     withString:(NSString *)padString
  //     startingAtIndex:(NSUInteger)padIndex

  /// Returns a new string formed from the `String` by either
  /// removing characters from the end, or by appending as many
  /// occurrences as necessary of a given pad string.
  @warn_unused_result
  public func stringByPaddingToLength(
    newLength: Int, withString padString: String, startingAtIndex padIndex: Int
  ) -> String {
    return _ns.stringByPaddingToLength(
      newLength, withString: padString, startingAtIndex: padIndex)
  }

  // @property NSString* stringByRemovingPercentEncoding;

  /// Returns a new string made from the `String` by replacing
  /// all percent encoded sequences with the matching UTF-8
  /// characters.
  public var stringByRemovingPercentEncoding: String? {
    return _ns.stringByRemovingPercentEncoding
  }

  // - (NSString *)
  //     stringByReplacingCharactersInRange:(NSRange)range
  //     withString:(NSString *)replacement

  /// Returns a new string in which the characters in a
  /// specified range of the `String` are replaced by a given string.
  @warn_unused_result
  public func stringByReplacingCharactersInRange(
    range: Range<Index>, withString replacement: String
  ) -> String {
    return _ns.stringByReplacingCharactersInRange(
      _toNSRange(range), withString: replacement)
  }

  // - (NSString *)
  //     stringByReplacingOccurrencesOfString:(NSString *)target
  //     withString:(NSString *)replacement
  //
  // - (NSString *)
  //     stringByReplacingOccurrencesOfString:(NSString *)target
  //     withString:(NSString *)replacement
  //     options:(NSStringCompareOptions)options
  //     range:(NSRange)searchRange

  /// Returns a new string in which all occurrences of a target
  /// string in a specified range of the `String` are replaced by
  /// another given string.
  @warn_unused_result
  public func stringByReplacingOccurrencesOfString(
    target: String,
    withString replacement: String,
    options: NSStringCompareOptions = [],
    range searchRange: Range<Index>? = nil
  ) -> String {
    return (searchRange != nil) || (!options.isEmpty)
    ? _ns.stringByReplacingOccurrencesOfString(
      target,
      withString: replacement, options: options,
      range: _toNSRange(searchRange ?? self.characters.indices)
    )
    : _ns.stringByReplacingOccurrencesOfString(target, withString: replacement)
  }

  // - (NSString *)
  //     stringByReplacingPercentEscapesUsingEncoding:(NSStringEncoding)encoding

  /// Returns a new string made by replacing in the `String`
  /// all percent escapes with the matching characters as determined
  /// by a given encoding.
  @available(*, deprecated, message="Use stringByRemovingPercentEncoding instead, which always uses the recommended UTF-8 encoding.")
  public func stringByReplacingPercentEscapesUsingEncoding(
    encoding: NSStringEncoding
  ) -> String? {
    return _ns.stringByReplacingPercentEscapesUsingEncoding(encoding)
  }

  // @property NSString* stringByResolvingSymlinksInPath;

  /// Returns a new string made from the `String` by resolving
  /// all symbolic links and standardizing path.
  @available(*, unavailable, message="Use URLByResolvingSymlinksInPath on NSURL instead.")
  public var stringByResolvingSymlinksInPath: String {
    return _ns.stringByResolvingSymlinksInPath
  }

  // @property NSString* stringByStandardizingPath;

  /// Returns a new string made by removing extraneous path
  /// components from the `String`.
  @available(*, unavailable, message="Use URLByStandardizingPath on NSURL instead.")
  public var stringByStandardizingPath: String {
    return _ns.stringByStandardizingPath
  }

  // - (NSString *)stringByTrimmingCharactersInSet:(NSCharacterSet *)set

  /// Returns a new string made by removing from both ends of
  /// the `String` characters contained in a given character set.
  @warn_unused_result
  public func stringByTrimmingCharactersInSet(set: NSCharacterSet) -> String {
    return _ns.stringByTrimmingCharactersInSet(set)
  }

  // - (NSArray *)stringsByAppendingPaths:(NSArray *)paths

  /// Returns an array of strings made by separately appending
  /// to the `String` each string in in a given array.
  @available(*, unavailable, message="map over paths with URLByAppendingPathComponent instead.")
  public func stringsByAppendingPaths(paths: [String]) -> [String] {
    return _ns.stringsByAppendingPaths(paths)
  }

  // - (NSString *)substringFromIndex:(NSUInteger)anIndex

  /// Returns a new string containing the characters of the
  /// `String` from the one at a given index to the end.
  @warn_unused_result
  public func substringFromIndex(index: Index) -> String {
    return _ns.substringFromIndex(index._utf16Index)
  }

  // - (NSString *)substringToIndex:(NSUInteger)anIndex

  /// Returns a new string containing the characters of the
  /// `String` up to, but not including, the one at a given index.
  @warn_unused_result
  public func substringToIndex(index: Index) -> String {
    return _ns.substringToIndex(index._utf16Index)
  }

  // - (NSString *)substringWithRange:(NSRange)aRange

  /// Returns a string object containing the characters of the
  /// `String` that lie within a given range.
  @warn_unused_result
  public func substringWithRange(aRange: Range<Index>) -> String {
    return _ns.substringWithRange(_toNSRange(aRange))
  }

  // @property (readonly, copy) NSString *localizedUppercaseString NS_AVAILABLE(10_11, 9_0);

  /// An uppercase version of the string that is produced using the current
  /// locale.
  @available(OSX 10.11, iOS 9.0, *)
  public var localizedUppercaseString: String {
    return _ns.localizedUppercaseString as String
  }

  // - (NSString *)uppercaseStringWithLocale:(NSLocale *)locale

  /// Returns a version of the string with all letters
  /// converted to uppercase, taking into account the specified
  /// locale.
  @warn_unused_result
  public func uppercaseStringWithLocale(locale: NSLocale?) -> String {
    return _ns.uppercaseStringWithLocale(locale)
  }

  //===--- Omitted due to redundancy with "utf8" property -----------------===//
  // - (const char *)UTF8String

  // - (BOOL)
  //     writeToFile:(NSString *)path
  //     atomically:(BOOL)useAuxiliaryFile
  //     encoding:(NSStringEncoding)enc
  //     error:(NSError **)error

  /// Writes the contents of the `String` to a file at a given
  /// path using a given encoding.
  public func writeToFile(
    path: String, atomically useAuxiliaryFile:Bool,
    encoding enc: NSStringEncoding
  ) throws {
    try self._ns.writeToFile(
      path, atomically: useAuxiliaryFile, encoding: enc)
  }

  // - (BOOL)
  //     writeToURL:(NSURL *)url
  //     atomically:(BOOL)useAuxiliaryFile
  //     encoding:(NSStringEncoding)enc
  //     error:(NSError **)error

  /// Writes the contents of the `String` to the URL specified
  /// by url using the specified encoding.
  public func writeToURL(
    url: NSURL, atomically useAuxiliaryFile: Bool,
    encoding enc: NSStringEncoding
  ) throws {
    try self._ns.writeToURL(
      url, atomically: useAuxiliaryFile, encoding: enc)
  }

  // - (nullable NSString *)stringByApplyingTransform:(NSString *)transform reverse:(BOOL)reverse NS_AVAILABLE(10_11, 9_0);

  /// Perform string transliteration.
  @warn_unused_result
  @available(OSX 10.11, iOS 9.0, *)
  public func stringByApplyingTransform(
    transform: String, reverse: Bool
  ) -> String? {
    return _ns.stringByApplyingTransform(transform, reverse: reverse)
  }

  //===--- From the 10.10 release notes; not in public documentation ------===//
  // No need to make these unavailable on earlier OSes, since they can
  // forward trivially to rangeOfString.

  /// Returns `true` iff `other` is non-empty and contained within
  /// `self` by case-sensitive, non-literal search.
  ///
  /// Equivalent to `self.rangeOfString(other) != nil`
  @warn_unused_result
  public func containsString(other: String) -> Bool {
    let r = self.rangeOfString(other) != nil
    if #available(OSX 10.10, iOS 8.0, *) {
      _sanityCheck(r == _ns.containsString(other))
    }
    return r
  }
  
  /// Returns `true` iff `other` is non-empty and contained within
  /// `self` by case-insensitive, non-literal search, taking into
  /// account the current locale.
  ///
  /// Locale-independent case-insensitive operation, and other needs,
  /// can be achieved by calling
  /// `rangeOfString(_:options:_,range:_locale:_)`.
  ///
  /// Equivalent to
  ///
  ///     self.rangeOfString(
  ///       other, options: .CaseInsensitiveSearch,
  ///       locale: NSLocale.currentLocale()) != nil
  @warn_unused_result
  public func localizedCaseInsensitiveContainsString(other: String) -> Bool {
    let r = self.rangeOfString(
      other, options: .CaseInsensitiveSearch, locale: NSLocale.currentLocale()
    ) != nil
    if #available(OSX 10.10, iOS 8.0, *) {
      _sanityCheck(r == _ns.localizedCaseInsensitiveContainsString(other))
    }
    return r
  }
}
<|MERGE_RESOLUTION|>--- conflicted
+++ resolved
@@ -139,15 +139,9 @@
   public static func availableStringEncodings() -> [NSStringEncoding] {
     var result = [NSStringEncoding]()
     var p = NSString.availableStringEncodings()
-<<<<<<< HEAD
     while p.pointee != 0 {
       result.append(p.pointee)
-      ++p
-=======
-    while p.memory != 0 {
-      result.append(p.memory)
       p += 1
->>>>>>> e56bc1bf
     }
     return result
   }
