--- conflicted
+++ resolved
@@ -11,7 +11,7 @@
 //===----------------------------------------------------------------------===//
 
 %{
-from gyb_stdlib_unittest_support import TRACE, TRACE1, stackTrace, trace
+from gyb_stdlib_unittest_support import TRACE, stackTrace, trace
 }%
 
 import SwiftPrivate
@@ -40,7 +40,7 @@
   }
 
   public func withCurrentLoc(
-      _ file: String = #file, line: UInt = #line
+    _ file: String = #file, line: UInt = #line
   ) -> SourceLocStack {
     return SourceLocStack(self).with(SourceLoc(file, line))
   }
@@ -78,7 +78,7 @@
   }
 
   public func withCurrentLoc(
-      _ file: String = #file, line: UInt = #line
+    file: String = #file, line: UInt = #line
   ) -> SourceLocStack {
     return with(SourceLoc(file, line))
   }
@@ -90,22 +90,7 @@
   }
 }
 
-<<<<<<< HEAD
-func _printStackTrace(stackTrace: SourceLocStack?) {
-=======
-%{
-  TRACE = '''@autoclosure _ message: () -> String = "",
-    showFrame: Bool = true,
-    stackTrace: SourceLocStack = SourceLocStack(),  
-    file: String = #file, line: UInt = #line'''
-  
-  stackTrace = 'stackTrace.pushIf(showFrame, file: file, line: line)'
-
-  trace = 'message(),\n  stackTrace: ' + stackTrace
-}%
-
 func _printStackTrace(_ stackTrace: SourceLocStack?) {
->>>>>>> 510f29ab
   guard let s = stackTrace where !s.locs.isEmpty else { return }
   print("stacktrace:")
   for (i, loc) in s.locs.reversed().enumerated() {
@@ -269,7 +254,7 @@
 }
 
 public func expectTrapping<R : RangeProtocol>(
-  point: R.Bound, in range: R, ${TRACE}
+  _ point: R.Bound, in range: R, ${TRACE}
 ) {
   if !range.contains(point) {
     expectationFailure("\(point) in \(range)", trace: ${trace})
@@ -288,7 +273,7 @@
     Other : RangeProtocol
     where
     Other.Bound == Bound
-  >(other: Other) -> Bool {
+  >(_ other: Other) -> Bool {
     if other.lowerBound < lowerBound { return false }
     if other._isHalfOpen {
       if upperBound < other.upperBound { return false }
@@ -304,7 +289,7 @@
     Other : ClosedRangeProtocol
     where
     Other.Bound == Bound
-  >(other: Other) -> Bool {
+  >(_ other: Other) -> Bool {
     if other.lowerBound < lowerBound { return false }
     if upperBound < other.upperBound { return false }
     return true
@@ -316,7 +301,7 @@
   where
   R1.Bound == R2.Bound
 >(
-  subRange: R1, in range: R2, ${TRACE}
+  _ subRange: R1, in range: R2, ${TRACE}
 ) {
   if !range._contains(subRange) {
     expectationFailure("\(subRange) in \(range)", trace: ${trace})
@@ -329,7 +314,7 @@
   where
   R1.Bound == R2.Bound
 >(
-  subRange: R1, in range: R2, ${TRACE}
+  _ subRange: R1, in range: R2, ${TRACE}
 ) {
   if !range._contains(subRange) {
     expectationFailure("\(subRange) in \(range)", trace: ${trace})
@@ -357,7 +342,6 @@
   // the 'where' clause, all of these should be required by the protocol.
   X.SubSequence : Collection,
   X.SubSequence.Iterator.Element == X.Iterator.Element,
-<<<<<<< HEAD
   X.SubSequence.Index == X.Index,
   // X.SubSequence.Indices == X.Indices, // FIXME: can't have this constraint now.
   X.SubSequence.SubSequence == X.SubSequence,
@@ -365,11 +349,7 @@
   X.Indices.Iterator.Element == X.Index,
   X.Indices.Index == X.Index,
   X.Indices.SubSequence == X.Indices
->(x: X) -> X { return x }
-=======
-  X.SubSequence.SubSequence == X.SubSequence
 >(_ x: X) -> X { return x }
->>>>>>> 510f29ab
 
 /// A slice is a `Collection` that when sliced returns an instance of
 /// itself.
@@ -406,7 +386,7 @@
   X.Indices.Index == X.Index,
   X.Indices.SubSequence == X.Indices
 >(
-  collectionType collectionType: X.Type,
+  collectionType: X.Type,
   iteratorType: X.Iterator.Type,
   subSequenceType: X.SubSequence.Type,
   indexType: X.Index.Type,
@@ -433,8 +413,7 @@
   X.Indices.Index == X.Index,
   X.Indices.SubSequence == X.Indices
 >(
-<<<<<<< HEAD
-  collectionType collectionType: X.Type,
+  collectionType: X.Type,
   iteratorType: X.Iterator.Type,
   subSequenceType: X.SubSequence.Type,
   indexType: X.Index.Type,
@@ -461,7 +440,7 @@
   X.Indices.Index == X.Index,
   X.Indices.SubSequence == X.Indices
 >(
-  collectionType collectionType: X.Type,
+  collectionType: X.Type,
   iteratorType: X.Iterator.Type,
   subSequenceType: X.SubSequence.Type,
   indexType: X.Index.Type,
@@ -469,17 +448,7 @@
   indicesType: X.Indices.Type
 ) {}
 
-public func expectIsBooleanType<X : Boolean>(x: inout X) -> X { return x }
-=======
-  collectionType: X.Type,
-  iteratorType: Iterator.Type,
-  subSequenceType: SubSequence.Type,
-  indexType: Index.Type
-) {}
-
-public func expectForwardIndexType<X : ForwardIndex>(_ x: X) -> X { return x }
 public func expectIsBooleanType<X : Boolean>(_ x: inout X) -> X { return x }
->>>>>>> 510f29ab
 
 public struct AssertionResult : CustomStringConvertible, Boolean {
   init(isPass: Bool) {
@@ -1911,46 +1880,6 @@
     [lhs, rhs], equalityOracle: { expectedEqual || $0 == $1 }, ${trace})
 }
 
-<<<<<<< HEAD
-=======
-% for inc, protocol, successor, end in (
-%  ('inc', '_Incrementable', 'successor', 'end'),
-%  ('dec', 'BidirectionalIndex', 'predecessor', 'start')):
-
-/// Test that the elements of `instances` satisfy
-/// ${'some of ' if inc == 'dec' else ''}the semantic
-/// requirements of `${protocol}`, using `equalityOracle` to
-/// generate equality expectations from pairs of positions in
-/// `instances`.
-///
-/// - Precondition: ${'''`endIndex` is reachable from all 
-///   elements of `instances`.''' if inc == 'inc' else '''all
-///   elements of `instances` are reachable from `startIndex`.'''}
-public func check${inc.capitalize()}rementable<
-  Instances: Collection
-  where Instances.Iterator.Element : ${protocol}
->(
-  _ instances: Instances,
-  equalityOracle: (Instances.Index, Instances.Index) -> Bool,
-  ${end}Index: Instances.Iterator.Element, ${TRACE}
-) {
-  checkEquatable(instances, oracle: equalityOracle, ${trace})
-  for i in instances {
-    if i != ${end}Index {
-      let next = i.${successor}()
-      // ${successor} gets us a new index value
-      expectNotEqual(i, next, ${trace})
-
-      // Which is the same as if we apply _${successor}InPlace
-      var j = i
-      j._${successor}InPlace()
-      expectEqual(j, next, ${trace})
-    }
-  }
-}
-%end
-
->>>>>>> 510f29ab
 public enum ExpectedComparisonResult {
   case lt, eq, gt
 
@@ -2125,576 +2054,14 @@
   }
 }
 
-<<<<<<< HEAD
-public func nthIndex<C: Collection>(x: C, _ n: Int) -> C.Index {
+public func nthIndex<C: Collection>(_ x: C, _ n: Int) -> C.Index {
   return x.index(numericCast(n), stepsFrom: x.startIndex)
-=======
-public struct CollectionMisuseResiliencyChecks {
-  public enum FailureKind {
-    case none
-    case trap
-    case expectationFailure
-  }
-
-  public var callNextOnExhaustedGenerator: Bool = true
-  public var creatingOutOfBoundsIndicesBehavior: FailureKind = .trap
-  public var subscriptOnOutOfBoundsIndicesBehavior: FailureKind = .trap
-  public var subscriptRangeOnOutOfBoundsRangesBehavior: FailureKind = .trap
-
-  public static var all: CollectionMisuseResiliencyChecks {
-    return CollectionMisuseResiliencyChecks()
-  }
-
-  public static var none: CollectionMisuseResiliencyChecks {
-    return CollectionMisuseResiliencyChecks(
-      callNextOnExhaustedGenerator: false,
-      creatingOutOfBoundsIndicesBehavior: .none,
-      subscriptOnOutOfBoundsIndicesBehavior: .none,
-      subscriptRangeOnOutOfBoundsRangesBehavior: .none)
-  }
-}
-
-internal func _checkIncrementalAdvance<
-  Instances : Collection
-  where
-  Instances.Iterator.Element : ForwardIndex
->(
-  _ instances: Instances,
-  equalityOracle: (Instances.Index, Instances.Index) -> Bool,
-  limit: Instances.Iterator.Element,
-  sign: Instances.Iterator.Element.Distance, // 1 or -1
-  next: (Instances.Iterator.Element) -> Instances.Iterator.Element,
-  ${TRACE}
-) {
-  for i in instances {
-    let d = sign > 0 ? i.distance(to: limit) : -limit.distance(to: i)
-
-    var offset: Instances.Iterator.Element.Distance = 0
-    for _ in 0...(d * sign).toIntMax() {
-      let j = i.advanced(by: offset)
-      let k = i.advanced(by: offset + sign, limit: limit)
-      let jAtLimit = offset == d
-      if jAtLimit {
-        expectEqual(limit, j, ${trace})
-      }
-      expectEqual(jAtLimit ? j : next(j), k, ${trace})
-      offset += sign
-    }
-  }
-}
-
-/// Test that the elements of `instances` satisfy the semantic
-/// requirements of `ForwardIndex`, using `equalityOracle` to
-/// generate equality expectations from pairs of positions in
-/// `instances`.
-///
-/// - Precondition: `endIndex` is reachable from all elements of
-///   `instances`
-public func checkForwardIndex<
-  Instances : Collection
-  where
-  Instances.Iterator.Element : ForwardIndex
->(
-  _ instances: Instances,
-  equalityOracle: (Instances.Index, Instances.Index) -> Bool,
-  endIndex: Instances.Iterator.Element, ${TRACE}
-) {
-  typealias Index = Instances.Iterator.Element
-  
-  checkIncrementable(
-    instances, equalityOracle: equalityOracle, endIndex: endIndex, ${trace})
-
-  _checkIncrementalAdvance(
-    instances, equalityOracle: equalityOracle, limit: endIndex,
-    sign: 1, next: { $0.successor() }, ${trace})
-}
-
-/// Test that the elements of `instances` satisfy the semantic
-/// requirements of `BidirectionalIndex`, using `equalityOracle`
-/// to generate equality expectations from pairs of positions in
-/// `instances`.
-///
-/// - Precondition:
-///   - all elements of `instances` are reachable from `startIndex`.
-///   - `endIndex` is reachable from all elements of `instances`.
-public func checkBidirectionalIndex<
-  Instances: Collection
-  where
-  Instances.Iterator.Element : BidirectionalIndex
->(
-  _ instances: Instances,
-  equalityOracle: (Instances.Index, Instances.Index) -> Bool,
-  startIndex: Instances.Iterator.Element, 
-  endIndex: Instances.Iterator.Element,
-  ${TRACE}
-) {
-  typealias Index = Instances.Iterator.Element
-
-  checkForwardIndex(
-    instances, equalityOracle: equalityOracle, endIndex: endIndex)
-
-  checkDecrementable(
-    instances, equalityOracle: equalityOracle, startIndex: startIndex, ${trace})
-
-  _checkIncrementalAdvance(
-    instances, equalityOracle: equalityOracle, limit: startIndex,
-    sign: -1, next: { $0.predecessor() }, ${trace})
-}
-
-/// Test that the elements of `instances` satisfy the semantic
-/// requirements of `RandomAccessIndex`, using 
-/// `advanceOracle` and 'distanceOracle' to generate expectations
-/// about the results of `advanced(by:)` and `distance(to:)` from pairs of
-/// positions in `instances` and `distances`.
-///
-/// - Precondition:
-///   - all elements of `instances` are reachable from `startIndex`.
-///   - `endIndex` is reachable from all elements of `instances`.
-public func checkRandomAccessIndex<
-  Instances : Collection, Distances : Collection
-  where
-  Instances.Iterator.Element : RandomAccessIndex,
-  Distances.Iterator.Element == Instances.Iterator.Element.Distance,
-  Instances.Iterator.Element.Distance == Instances.Iterator.Element.Stride
->(
-  _ instances: Instances, distances: Distances,
-  distanceOracle:
-    (Instances.Index, Instances.Index) -> Distances.Iterator.Element,
-  advanceOracle:
-    (Instances.Index, Distances.Index) -> Instances.Iterator.Element,
-  startIndex: Instances.Iterator.Element,
-  endIndex: Instances.Iterator.Element,
-  ${TRACE}
-) {
-  checkBidirectionalIndex(
-    instances, equalityOracle: { distanceOracle($0, $1) == 0 },
-    startIndex: startIndex, endIndex: endIndex, ${trace})
-
-  checkStrideable(
-    instances, strides: distances,
-    distanceOracle: distanceOracle,
-    advanceOracle: advanceOracle, ${trace})
-}
-
-// Generate two overloads: one for Array (which will get
-// picked up when the caller passes a literal), and another that
-// accepts any appropriate Collection type.
-% for genericParam, Element, Expected in zip(
-%   ('Expected: Collection', 'Element'),
-%   ('Expected.Iterator.Element', 'Element'),
-%   ('Expected', 'Array<Element>')):
-
-public func checkIterator<
-  ${genericParam}, I : IteratorProtocol
-  where I.Element == ${Element}
->(
-  _ expected: ${Expected},
-  _ iterator: I,
-  ${TRACE},
-  resiliencyChecks: CollectionMisuseResiliencyChecks = .all,
-  sameValue: (${Element}, ${Element}) -> Bool
-) {
-  // Copying a `IteratorProtocol` is allowed.
-  var mutableGen = iterator
-  var actual: [${Element}] = []
-  while let e = mutableGen.next() {
-    actual.append(e)
-  }
-  expectEqualSequence(
-    expected, actual, ${trace}, sameValue: sameValue)
-
-  if resiliencyChecks.callNextOnExhaustedGenerator {
-    // Having returned `.None` once, a `IteratorProtocol` should not generate more
-    // elements.
-    for _ in 0..<10 {
-      expectEmpty(mutableGen.next(), ${trace})
-    }
-  }
-}
-
-public func checkIterator<
-  ${genericParam}, I : IteratorProtocol
-  where I.Element == ${Element}, ${Element} : Equatable
->(
-  _ expected: ${Expected},
-  _ iterator: I,
-  ${TRACE},
-  resiliencyChecks: CollectionMisuseResiliencyChecks = .all
-) {
-  checkIterator(
-    expected, iterator, ${trace},
-    resiliencyChecks: resiliencyChecks, showFrame: false
-  ) { $0 == $1 }
-}
-
-public func checkSequence<
-  ${genericParam}, S : Sequence
-  where
-  S.Iterator.Element == ${Element}
->(
-  _ expected: ${Expected},
-  _ sequence: S,
-  ${TRACE},
-  resiliencyChecks: CollectionMisuseResiliencyChecks = .all,
-  sameValue: (${Element}, ${Element}) -> Bool
-) {
-  let expectedCount: Int = numericCast(expected.count)
-  checkIterator(
-    expected, sequence.makeIterator(), ${trace},
-    resiliencyChecks: resiliencyChecks,
-    sameValue: sameValue)
-
-  expectGE(
-    expectedCount, sequence.underestimatedCount, ${trace})
-
-  // Check that _copyContents does the right thing if we can do so
-  // without destroying the sequence.
-  sequence._preprocessingPass { () -> Void in 
-    var count = 0
-    for _ in sequence { count += 1 }
-    let buf = UnsafeMutablePointer<S.Iterator.Element>(allocatingCapacity: count)
-    let end = sequence._copyContents(initializing: buf)
-    expectTrue(end == buf + count, "_copyContents returned the wrong value")
-    var j = expected.startIndex
-    for i in 0..<(end - buf) {
-      expectTrue(sameValue(expected[j], buf[i]))
-      j = j.successor()
-    }
-    buf.deinitialize(count: end - buf)
-    buf.deallocateCapacity(count)
-  }
-}
-
-public func checkSequence<
-  ${genericParam}, S : Sequence
-  where
-  S.Iterator.Element == ${Element},
-  S.Iterator.Element : Equatable
->(
-  _ expected: ${Expected},
-  _ sequence: S,
-  ${TRACE},
-  resiliencyChecks: CollectionMisuseResiliencyChecks = .all
-) {
-  checkSequence(
-    expected, sequence, ${trace},
-    resiliencyChecks: resiliencyChecks, showFrame: false
-  ) { $0 == $1 }
-}
-
-%for traversal in ['Forward', 'Bidirectional', 'RandomAccess']:
-
-public func check${traversal}Collection<
-  ${genericParam}, C : Collection
-  where
-  C.Iterator.Element == ${Element},
-  C.Index : ${traversal}Index
-%  if traversal == 'RandomAccess':
-  , C.Index.Stride == C.Index.Distance
-% end
->(
-  _ expected: ${Expected}, _ collection: C,
-  ${TRACE},
-  resiliencyChecks: CollectionMisuseResiliencyChecks = .all,
-  sameValue: (${Element}, ${Element}) -> Bool
-) {
-  // A `Collection` is a multi-pass `Sequence`.
-  for _ in 0..<3 {
-    checkSequence(
-      expected, collection, ${trace},
-      resiliencyChecks: resiliencyChecks, sameValue: sameValue)
-  }
-
-  // Advances up to 1 positions without passing endIndex.  Don't use
-  // advanced(by: n) to do this because it's under test here.
-  let next = { $0 == collection.endIndex ? $0 : $0.successor() }
-
-  // advances up to 5 positions without passing endIndex.  Picking a
-  // small constant to avoid complexity explosion on large input
-  // collections.
-  let next5 = { next(next(next(next(next($0))))) }
-
-  let partWay0 = next5(collection.startIndex)
-  let partWay1 = next5(partWay0)
-% if traversal == 'Forward':
-  checkForwardIndex(
-    collection.startIndex..<partWay0, equalityOracle: { $0 == $1 },
-    endIndex: partWay1, ${trace})
-% elif traversal == 'Bidirectional':
-  checkBidirectionalIndex(
-    partWay0..<partWay1, equalityOracle: { $0 == $1 },
-    startIndex: collection.startIndex,
-    endIndex: next5(partWay1), ${trace})
-% else:
-
-%   assert(traversal == 'RandomAccess')
-  typealias Distance = C.Index.Distance
-  let count: Distance  = collection.count
-  let offset0 = min(5, count)
-  let offset1 = min(10, count)
-  let offset2 = min(15, count)
-
-  let distanceCandidates: [Distance] = [
-    -11, -7, -5, -3, -2, -1, 0, 1, 2, 3, 5, 7, 11]
-
-  let distances = distanceCandidates.filter { (x: Distance) -> Bool in
-    x + offset0 >= 0 && x + offset1 <= count
-  }
-
-  func nextN(_ n: C.Index.Distance, _ i: C.Index) -> C.Index {
-    var i = i
-    if n < 0 {
-      for _ in 0 ..< -(n.toIntMax()) {
-        i -= 1
-      }
-    }
-    else {
-      for _ in 0..<n.toIntMax() {
-        i += 1
-      }
-    }
-    return i
-  }
-
-  let instances = Array(partWay0..<partWay1)
-  typealias Distances = [Distance]
-  checkRandomAccessIndex(
-    instances,
-    distances: distances,
-    distanceOracle: { (x:Int,y:Int) in Distance(IntMax(y - x)) },
-    advanceOracle: { x,y in nextN(distances[y], instances[x]) },
-    startIndex: collection.startIndex,
-    endIndex: next5(partWay1), ${trace})
-% end
-
-  let expectedArray = Array(expected)
-
-  expectEqual(
-    expectedArray.count.toIntMax(), collection.count.toIntMax(), ${trace})
-
-  for _ in 0..<3 {
-    if true {
-      let startIndex = collection.startIndex
-      let endIndex = collection.endIndex
-
-      for _ in collection.indices {
-        expectEqual(
-          startIndex, collection.startIndex,
-          "Iteration should not change startIndex",
-          stackTrace: ${stackTrace})
-        
-        expectEqual(
-          endIndex, collection.endIndex,
-          "Iteration should not change endIndex",
-          stackTrace: ${stackTrace})
-      }
-    }
-
-    var allIndices = Array(collection.indices)
-
-    if expectedArray.count >= 2 {
-      for i in 0..<allIndices.count-1 {
-        let successor1 = allIndices[i].successor()
-        var successor2 = allIndices[i]
-        successor2 = successor2.successor()
-        var successor3 = allIndices[i]
-        successor3 = successor3.successor()
-        for s in [ successor1, successor2, successor3 ] {
-          expectEqual(allIndices[i + 1], s, ${trace})
-          expectEqual(
-            expectedArray[i + 1], collection[s], ${trace}, sameValue: sameValue)
-        }
-      }
-%   if traversal == "Bidirectional":
-      for i in 1..<allIndices.count {
-        let predecessor1 = allIndices[i].predecessor()
-        var predecessor2 = allIndices[i]
-        predecessor2 = predecessor2.predecessor()
-        var predecessor3 = allIndices[i]
-        predecessor3 = predecessor3.predecessor()
-        for p in [ predecessor1, predecessor2, predecessor3 ] {
-          expectEqual(allIndices[i - 1], p, ${trace})
-          expectEqual(
-            expectedArray[i - 1], collection[p], ${trace}, sameValue: sameValue)
-        }
-      }
-      for i in 1..<allIndices.count {
-        var index = allIndices[i]
-        index = index.predecessor()
-        index = index.successor()
-        expectEqual(allIndices[i], index, ${trace})
-        expectEqual(
-          expectedArray[i], collection[index], ${trace}, sameValue: sameValue)
-      }
-%   end
-    }
-
-    if true {
-      var allIndices2: [C.Index] = []
-      for i in collection.indices {
-        allIndices2.append(i)
-      }
-
-      expectEqualSequence(
-        allIndices, allIndices2, "iteration should not invalidate indices",
-        stackTrace: ${stackTrace})
-
-      expectEqualSequence(
-        expectedArray, allIndices.map { collection[$0] },
-        stackTrace: ${stackTrace}, sameValue: sameValue)
-      expectEqualSequence(
-        expectedArray, allIndices2.map { collection[$0] },
-        stackTrace: ${stackTrace}, sameValue: sameValue)
-    }
-  }
-
-  // FIXME: more checks for bidirectional and random access collections.
-}
-
-public func check${traversal}Collection<
-  ${genericParam}, C : Collection
-  where
-  C.Iterator.Element == ${Element},
-  C.Index : ${traversal}Index,
-  ${Element} : Equatable
-%  if traversal == 'RandomAccess':
-  , C.Index.Stride == C.Index.Distance
-% end
->(
-  _ expected: ${Expected}, _ collection: C,
-  ${TRACE},
-  resiliencyChecks: CollectionMisuseResiliencyChecks = .all
-) {
-  check${traversal}Collection(
-    expected, collection, ${trace},
-    resiliencyChecks: resiliencyChecks) { $0 == $1 }
-}
-% end
-
-// FIXME: merge into checkCollection()
-public func checkSliceableWithBidirectionalIndex<
-  ${genericParam}, S : Collection
-  where
-  S.Iterator.Element == ${Element},
-  S.SubSequence.Iterator.Element == ${Element},
-  S.Index : BidirectionalIndex,
-  S.SubSequence : Collection,
-  S.SubSequence.Index : BidirectionalIndex,
-  ${Element} : Equatable
->(
-  _ expected: ${Expected}, _ sliceable: S, ${TRACE}
-) {
-  // A `Sliceable` is a `Collection`.
-  checkBidirectionalCollection(expected, sliceable, ${trace})
-
-  let expectedArray = Array(expected)
-  
-  var start = sliceable.startIndex
-  for startNumericIndex in 0...expectedArray.count {
-    if start != sliceable.endIndex {
-      start = start.successor()
-      start = start.predecessor()
-      start = start.successor()
-      start = start.predecessor()
-    }
-    var end = start
-    for endNumericIndex in startNumericIndex...expectedArray.count {
-      if end != sliceable.endIndex {
-        end = end.successor()
-        end = end.predecessor()
-        end = end.successor()
-        end = end.predecessor()
-      }
-      let expectedSlice = expectedArray[startNumericIndex..<endNumericIndex]
-      let slice = sliceable[start..<end]
-      checkBidirectionalCollection(expectedSlice, slice, ${trace})
-
-      if end != sliceable.endIndex {
-        end = end.successor()
-      }
-    }
-    if start != sliceable.endIndex {
-      start = start.successor()
-    }
-  }
-}
-
-% end
-
-public func nthIndex<C: Collection>(_ x: C, _ n: Int) -> C.Index {
-  return x.startIndex.advanced(by: numericCast(n))
->>>>>>> 510f29ab
 }
 
 public func nth<C: Collection>(_ x: C, _ n: Int) -> C.Iterator.Element {
   return x[nthIndex(x, n)]
 }
 
-<<<<<<< HEAD
-=======
-public func checkRangeReplaceable<
-  C: RangeReplaceableCollection,
-  N: Collection
-  where
-  C.Iterator.Element : Equatable,
-  C.Iterator.Element == N.Iterator.Element
->(
-  _ makeCollection: () -> C,
-  _ makeNewValues: (Int) -> N
-) {
-  typealias A = C
-
-  // First make an independent copy of the array that we can use for
-  // comparison later.
-  let source = Array<A.Iterator.Element>(makeCollection())
-
-  for (ix, i) in source.indices.enumerated() {
-    for (jx_, j) in (i..<source.endIndex).enumerated() {
-      let jx = jx_ + ix
-      
-      let oldCount = jx - ix
-      for newCount in 0..<(2 * oldCount) {
-        let newValues = makeNewValues(newCount)
-
-        func reportFailure(_ a: inout A, _ message: String) {
-          print("\(message) when replacing indices \(ix)...\(jx)")
-          print("  in \(Array(source)) with \(Array(newValues))")
-          print("  yielding \(Array(a))")
-          print("====================================")
-          expectTrue(false)
-        }
-
-        var a = makeCollection()
-     
-        a.replaceSubrange(nthIndex(a, ix)..<nthIndex(a, jx), with: newValues)
-        let growth = newCount - oldCount
-        
-        let expectedCount = source.count + growth
-        let actualCount = numericCast(a.count) as Int
-        if actualCount != expectedCount {
-          reportFailure(
-            &a, "\(actualCount) != expected count \(expectedCount)")
-        }
-        
-        for (kx, k) in a.indices.enumerated() {
-          let expectedValue = kx < ix ? nth(source, kx)
-          : kx < jx + growth ? nth(newValues, kx - ix)
-          : nth(source, kx - growth)
-
-          if a[k] != expectedValue {
-            reportFailure(
-              &a,
-              // FIXME: why do we need to break this string into two parts?
-              "a[\(kx)] = "
-              + "\(a[k]) != expected value \(expectedValue)")
-          }
-        }
-      }
-    }
-  }
-}
-
->>>>>>> 510f29ab
 public func expectEqualSequence<
   Expected: Sequence,
   Actual: Sequence
@@ -2779,7 +2146,7 @@
 public func expectEqualsUnordered<
   T : Strideable where T.Stride : Integer
 >(
-  expected: Range<T>, _ actual: [T], ${TRACE}
+  _ expected: Range<T>, _ actual: [T], ${TRACE}
 ) {
   expectEqualsUnordered(
     CountableRange(uncheckedBounds:
@@ -2790,7 +2157,7 @@
 }
 
 public func expectEqualsUnordered<T : Strideable>(
-  expected: CountableRange<T>, _ actual: [T], ${TRACE}
+  _ expected: CountableRange<T>, _ actual: [T], ${TRACE}
 ) {
   if expected.count != actual.count {
     expectationFailure("expected elements: \"\(expected)\"\n"
@@ -2839,7 +2206,7 @@
     Actual.Iterator.Element == (key: T, value: T),
     Expected.Iterator.Element == (T, T)
 >(
-    _ expected: Expected, _ actual: Actual, ${TRACE}
+  _ expected: Expected, _ actual: Actual, ${TRACE}
 ) {
   func comparePairLess(_ lhs: (T, T), rhs: (T, T)) -> Bool {
     return [ lhs.0, lhs.1 ].lexicographicallyPrecedes([ rhs.0, rhs.1 ])
@@ -2901,41 +2268,7 @@
   }
 }
 
-<<<<<<< HEAD
-func compose<A, B, C>(f: A -> B, _ g: B -> C) -> A -> C {
-=======
-public func expectPrinted<T>(
-  expectedOneOf patterns: [String], _ object: T, ${TRACE}
-) {
-  let actual = String(object)
-  if !patterns.contains(actual) {
-    expectationFailure(
-      "expected: any of \(String(reflecting: patterns))\n"
-      + "actual: \(String(reflecting: actual))",
-      trace: ${trace})
-  }
-}
-
-public func expectPrinted<T>(
-  _ expected: String, _ object: T, ${TRACE}
-) {
-  expectPrinted(expectedOneOf: [expected], object, ${trace})
-}
-
-public func expectDebugPrinted<T>(
-  expectedOneOf patterns: [String], _ object: T, ${TRACE}
-) {
-  expectPrinted(expectedOneOf: patterns, String(reflecting: object), ${trace})
-}
-
-public func expectDebugPrinted<T>(
-  _ expected: String, _ object: T, ${TRACE}
-) {
-  expectDebugPrinted(expectedOneOf: [expected], object, ${trace})
-}
-
 func compose<A, B, C>(_ f: A -> B, _ g: B -> C) -> A -> C {
->>>>>>> 510f29ab
   return { a in
     return g(f(a))
   }
